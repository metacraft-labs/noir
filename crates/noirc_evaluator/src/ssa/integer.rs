--- conflicted
+++ resolved
@@ -18,7 +18,6 @@
 ) -> BigUint {
     let r_max = get_obj_max_value(eval, None, ins.rhs, max_map, vmap);
     let l_max = get_obj_max_value(eval, None, ins.lhs, max_map, vmap);
-<<<<<<< HEAD
     get_instruction_max_operand(eval, ins, l_max,r_max, max_map, vmap)
 }
 
@@ -34,10 +33,7 @@
     if ins.operator == node::Operation::load {
         return get_load_max(eval, ins.lhs, max_map, vmap);
     }
-    ins.get_max_value(left_max, right_max)
-=======
-    get_max_value(&ins.operator, l_max, r_max)
->>>>>>> 858f0ad5
+    get_max_value(&ins.operator, left_max, right_max)
 }
 
 // Retrieve max possible value of a node; from the max_map if it was already computed
@@ -306,12 +302,8 @@
             //n.b we could try to truncate only one of them, but then we should check if rhs==lhs.
             let l_trunc_max = add_to_truncate(eval, l_id, l_obj.bits(), &mut truncate_map, max_map);
             let r_trunc_max = add_to_truncate(eval, r_id, r_obj.bits(), &mut truncate_map, max_map);
-<<<<<<< HEAD
             ins_max = get_instruction_max_operand(eval, &ins, l_trunc_max.clone(), r_trunc_max.clone(), max_map, &value_map);
             //ins_max = ins.get_max_value(l_trunc_max.clone(), r_trunc_max.clone());
-=======
-            ins_max = get_max_value(&ins.operator, l_trunc_max.clone(), r_trunc_max.clone());
->>>>>>> 858f0ad5
             if ins_max.bits() >= FieldElement::max_num_bits().into() {
                 let message = format!(
                     "Require big int implementation, the bit size is too big for the field: {}, {}",
@@ -329,7 +321,6 @@
             b_idx,
             &mut value_map,
         );
-<<<<<<< HEAD
         if delete_ins {
             delete_ins = false;
         }
@@ -337,31 +328,18 @@
             new_list.push(ins.idx);   
             let l_new = get_value_from_map(l_id, &value_map);
             let r_new = get_value_from_map(r_id, &value_map); 
-            if l_new != l_id || r_new != r_id || ins.is_sub() {
+            if l_new != l_id || r_new != r_id || is_sub(&ins.operator) {
                 update_instruction = true;
             }
             if update_instruction {
                 let mut max_r_value = None;
-                if ins.is_sub() {
-                    max_r_value = Some(max_map[&r_new].clone()); //for now we pass the max value to the instruction, we could also keep the max_map e.g in the block (or max in each nodeobj)
-                                                                //we may do that in future when the max_map becomes more used elsewhere (for other optim)
+                if is_sub(&ins.operator) {
+                    //for now we pass the max value to the instruction, we could also keep the max_map e.g in the block (or max in each nodeobj)
+                    //sub operations require the max value to ensure it does not underflow
+                    max_r_value = Some(max_map[&r_new].clone());
+                    //we may do that in future when the max_map becomes more used elsewhere (for other optim)
                 }
                 update_ins_parameters(eval, ins.idx, l_new, r_new, max_r_value);
-=======
-        new_list.push(ins.idx);
-        let l_new = get_value_from_map(l_id, &value_map); //block.get_current_value(l_id);
-        let r_new = get_value_from_map(r_id, &value_map); //block.get_current_value(r_id);
-        if l_new != l_id || r_new != r_id || is_sub(&ins.operator) {
-            update_instruction = true;
-        }
-        if update_instruction {
-            let mut max_r_value = None;
-            if is_sub(&ins.operator) {
-                //for now we pass the max value to the instruction, we could also keep the max_map e.g in the block (or max in each nodeobj)
-                //sub operations require the max value to ensure it does not underflow
-                max_r_value = Some(max_map[&r_new].clone());
-                //we may do that in future when the max_map becomes more used elsewhere (for other optim)
->>>>>>> 858f0ad5
             }
         }
     }
@@ -393,7 +371,6 @@
     }
 }
 
-<<<<<<< HEAD
 
 pub fn get_load_max(eval: &IRGenerator, address: arena::Index,
     max_map: &mut HashMap<arena::Index, BigUint>,
@@ -407,8 +384,8 @@
         return eval.mem.get_array_from_adr(adr).max.clone();
     };
     todo!(); //todo return array max
+}
     
-=======
 //Returns the max value of an operation from an upper bound of left and right hand sides
 //Function is used to check for overflows over the field size, this is why we use BigUint.
 pub fn get_max_value(operator: &Operation, lhs_max: BigUint, rhs_max: BigUint) -> BigUint {
@@ -454,11 +431,12 @@
         Operation::nop | Operation::jne | Operation::jeq | Operation::jmp => todo!(),
         Operation::phi => BigUint::max(lhs_max, rhs_max), //TODO operands are in phi_arguments, not lhs/rhs!!
         Operation::eq_gate => BigUint::min(lhs_max, rhs_max),
+        Operation::load => { unreachable!();},
+        Operation::store => BigUint::from(0_u32),
     }
 }
 
 //indicates if the operation is a substraction, we need to check them for underflow
 pub fn is_sub(operator: &Operation) -> bool {
     matches!(operator, Operation::sub | Operation::safe_sub)
->>>>>>> 858f0ad5
 }