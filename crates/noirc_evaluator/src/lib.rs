mod binary_op;

mod builtin;
mod environment;
mod errors;
mod low_level_function_impl;
mod object;
mod ssa;

use acvm::acir::circuit::{
    gate::{AndGate, Gate, XorGate},
    Circuit, PublicInputs,
};
use acvm::acir::native_types::{Arithmetic, Linear, Witness};
use acvm::FieldElement;
use acvm::Language;
use environment::{Environment, FuncContext};
use errors::{RuntimeError, RuntimeErrorKind};
<<<<<<< HEAD
use noirc_frontend::{hir::Context, hir_def::stmt::HirPattern};
=======
>>>>>>> ea6c7bb3
use noirc_frontend::hir_def::{
    expr::{
        HirBinaryOp, HirBinaryOpKind, HirBlockExpression, HirCallExpression, HirExpression,
        HirForExpression, HirLiteral,
    },
    stmt::{HirConstrainStatement, HirStatement},
};
use noirc_frontend::node_interner::{ExprId, FuncId, IdentId, StmtId};
use noirc_frontend::{hir::Context, FieldElementType};
use noirc_frontend::{FunctionKind, Type};
use object::{Array, Integer, Object, RangedObject};
pub struct Evaluator<'a> {
    // Why is this not u64?
    //
    // At the moment, wasm32 is being used in the default backend
    // so it is safer to use a u64, at least until clang is changed
    // to compile wasm64.
    current_witness_index: u32,
    context: &'a Context,
    public_inputs: Vec<Witness>,
    main_function: FuncId,
    gates: Vec<Gate>,
}

impl<'a> Evaluator<'a> {
    pub fn new(main_function: FuncId, context: &Context) -> Evaluator {
        Evaluator {
            public_inputs: Vec::new(),
            // XXX: Barretenberg, reserves the first index to have value 0.
            // When we increment, we do not use this index at all.
            // This means that every constraint system at the moment, will either need
            // to decrease each index by 1, or create a dummy witness.
            //
            // We ideally want to not have this and have Barretenberg apply the
            // following transformation to the witness index : f(i) = i + 1
            //
            current_witness_index: 0,
            context,
            main_function,
            gates: Vec::new(),
        }
    }

    // Creates a new Witness index
    fn add_witness_to_cs(&mut self) -> Witness {
        self.current_witness_index += 1;
        Witness(self.current_witness_index)
    }

    // Maps a variable name to a witness index
    fn add_witness_to_env(
        &mut self,
        variable_name: String,
        witness: Witness,
        env: &mut Environment,
    ) -> Object {
        let value = Object::from_witness(witness);
        env.store(variable_name, value.clone());
        value
    }

    pub fn current_witness_index(&self) -> u32 {
        self.current_witness_index
    }

    /// Compiles the Program into ACIR and applies optimisations to the arithmetic gates
    // XXX: We return the num_witnesses, but this is the max number of witnesses
    // Some of these could have been removed due to optimisations. We need this number because the
    // Standard format requires the number of witnesses. The max number is also fine.
    // If we had a composer object, we would not need it
    pub fn compile(mut self, np_language: Language) -> Result<Circuit, RuntimeError> {
        // create a new environment for the main context
        let mut env = Environment::new(FuncContext::Main);

        // First evaluate the main function
        self.evaluate_main(&mut env)?;

        let witness_index = self.current_witness_index();

        let optimised_circuit = acvm::compiler::compile(
            Circuit {
                current_witness_index: witness_index,
                gates: self.gates,
                public_inputs: PublicInputs(self.public_inputs),
            },
            np_language,
        );

        Ok(optimised_circuit)
    }

    // When we are multiplying arithmetic gates by each other, if one gate has too many terms
    // It is better to create an intermediate variable which links to the gate and then multiply by that intermediate variable
    // instead
    pub fn create_intermediate_variable(
        &mut self,
        arithmetic_gate: Arithmetic,
    ) -> (Object, Witness) {
        // Create a unique witness name and add witness to the constraint system
        let inter_var_witness = self.add_witness_to_cs();
        let inter_var_object = Object::from_witness(inter_var_witness);

        // Link that witness to the arithmetic gate
        let constraint = &arithmetic_gate - &inter_var_witness;
        self.gates.push(Gate::Arithmetic(constraint));
        (inter_var_object, inter_var_witness)
    }
    pub fn evaluate_infix_expression(
        &mut self,
        lhs: Object,
        rhs: Object,
        op: HirBinaryOp,
    ) -> Result<Object, RuntimeError> {
        match op.kind {
            HirBinaryOpKind::Add => binary_op::handle_add_op(lhs, rhs, self),
            HirBinaryOpKind::Subtract => binary_op::handle_sub_op(lhs, rhs, self),
            HirBinaryOpKind::Multiply => binary_op::handle_mul_op(lhs, rhs, self),
            HirBinaryOpKind::Divide => binary_op::handle_div_op(lhs, rhs, self),
            HirBinaryOpKind::NotEqual => binary_op::handle_neq_op(lhs, rhs, self),
            HirBinaryOpKind::Equal => binary_op::handle_equal_op(lhs, rhs, self),
            HirBinaryOpKind::And => binary_op::handle_and_op(lhs, rhs, self),
            HirBinaryOpKind::Xor => binary_op::handle_xor_op(lhs, rhs, self),
            HirBinaryOpKind::Less => binary_op::handle_less_than_op(lhs, rhs, self),
            HirBinaryOpKind::LessEqual => binary_op::handle_less_than_equal_op(lhs, rhs, self),
            HirBinaryOpKind::Greater => binary_op::handle_greater_than_op(lhs, rhs, self),
            HirBinaryOpKind::GreaterEqual => {
                binary_op::handle_greater_than_equal_op(lhs, rhs, self)
            }
            HirBinaryOpKind::Assign => {
                let err = RuntimeErrorKind::Spanless(
                    "The Binary operation `=` can only be used in declaration statements"
                        .to_string(),
                );
                Err(err)
            }
            HirBinaryOpKind::Or => {
                let err = RuntimeErrorKind::Unimplemented("The Or operation is currently not implemented. First implement in Barretenberg.".to_owned());
                Err(err)
            }
            HirBinaryOpKind::MemberAccess => todo!("Member access for structs is unimplemented in the noir backend"),
        }.map_err(|kind|kind.add_span(op.span))
    }

    // When we evaluate an identifier , it will be a linear polynomial
    // This is because, we currently do not have support for optimisations with polynomials of higher degree or higher fan-ins
    // XXX: One way to configure this in the future, is to count the fan-in/out and check if it is lower than the configured width
    // Either it is 1 * x + 0 or it is ax+b
    fn evaluate_identifier(&mut self, ident_id: &IdentId, env: &mut Environment) -> Object {
        let ident_name = self.context.def_interner.ident_name(ident_id);
        env.get(&ident_name)
    }

    /// Compiles the AST into the intermediate format by evaluating the main function
    pub fn evaluate_main(&mut self, env: &mut Environment) -> Result<(), RuntimeError> {
        self.parse_abi(env)?;

        // Now call the main function
        // XXX: We should be able to replace this with call_function in the future,
        // It is not possible now due to the aztec standard format requiring a particular ordering of inputs in the ABI
        let main_func_body = self.context.def_interner.function(&self.main_function);
        let block = main_func_body.block(&self.context.def_interner);
        for stmt_id in block.statements() {
            self.evaluate_statement(env, stmt_id)?;
        }
        Ok(())
    }

    /// Compiles the AST into the intermediate format by evaluating the main function
    pub fn evaluate_main_alt(&mut self, env: &mut Environment) -> Result<(), RuntimeError> {
        self.parse_abi(env)?;

        // Now call the main function
        let main_func_body = self.context.def_interner.function(&self.main_function);
        let mut cfg = ssa::code_gen::IRGenerator::new(self.context);
        cfg.evaluate_main(env, self.context, main_func_body)
            .unwrap();

        //Generates ACIR representation:
        cfg.ir_to_acir(self).unwrap();
        Ok(())
    }

    /// The ABI is the intermediate representation between Noir and types like Toml
    /// Noted in the noirc_abi, it is possible to convert Toml -> NoirTypes
    /// However, this intermediate representation is useful as it allows us to have
    /// intermediate Types which the core type system does not know about like Strings.
    fn parse_abi(&mut self, env: &mut Environment) -> Result<(), RuntimeError> {
        // XXX: Currently, the syntax only supports public witnesses
        // u8 and arrays are assumed to be private
        // This is not a short-coming of the ABI, but of the grammar
        // The new grammar has been conceived, and will be implemented.

        let func_meta = self.context.def_interner.function_meta(&self.main_function);
        // XXX: We make the span very general here, so an error will underline all of the parameters in the span
        // This maybe not be desireable in the long run, because we want to point to the exact place
        let param_span = func_meta.parameters.span(&self.context.def_interner);

        let abi = func_meta.parameters.into_abi(&self.context.def_interner);

        for (param_name, param_type) in abi.parameters.into_iter() {
            match param_type {
                noirc_abi::AbiType::Array {
                    visibility,
                    length,
                    typ,
                } => {
                    let mut elements = Vec::with_capacity(length as usize);
                    for _ in 0..length as usize {
                        let witness = self.add_witness_to_cs();
                        if visibility == noirc_abi::AbiFEType::Public {
                            self.public_inputs.push(witness);
                        }

                        // Constrain each element in the array to be equal to the type declared in the parameter
                        let object = match *typ {
                            noirc_abi::AbiType::Integer {
                                visibility: _,
                                sign,
                                width,
                            } => {
                                // XXX: Since this is in an array, the visibility
                                // XXX: should not be settable. By default, it will be Private
                                // since if the user does not supply a visibility,
                                // then it is by default Private

                                // Currently we do not support signed integers
                                assert!(
                                    sign != noirc_abi::Sign::Signed,
                                    "signed integers are currently not supported"
                                );

                                let integer = Integer::from_witness_unconstrained(witness, width);
                                integer
                                    .constrain(self)
                                    .map_err(|kind| kind.add_span(param_span))?;
                                Object::Integer(integer)
                            }
                            noirc_abi::AbiType::Field(noirc_abi::AbiFEType::Private) => {
                                Object::from_witness(witness)
                            }
                            _ => unimplemented!(
                                "currently we only support arrays of integer and witness types"
                            ),
                        };

                        elements.push(object);
                    }
                    let arr = Array {
                        contents: elements,
                        length,
                    };
                    env.store(param_name, Object::Array(arr));
                }
                noirc_abi::AbiType::Field(noirc_abi::AbiFEType::Private) => {
                    let witness = self.add_witness_to_cs();
                    self.add_witness_to_env(param_name, witness, env);
                }
                noirc_abi::AbiType::Integer {
                    visibility,
                    sign,
                    width,
                } => {
                    let witness = self.add_witness_to_cs();
                    if visibility == noirc_abi::AbiFEType::Public {
                        self.public_inputs.push(witness);
                    }
                    // Currently we do not support signed integers
                    assert!(
                        sign != noirc_abi::Sign::Signed,
                        "signed integers are currently not supported"
                    );

                    let integer = Integer::from_witness_unconstrained(witness, width);
                    integer
                        .constrain(self)
                        .map_err(|kind| kind.add_span(param_span))?;

                    env.store(param_name, Object::Integer(integer));
                }
                noirc_abi::AbiType::Field(noirc_abi::AbiFEType::Public) => {
                    let witness = self.add_witness_to_cs();
                    self.public_inputs.push(witness);
                    self.add_witness_to_env(param_name, witness, env);
                }
            }
        }

        Ok(())
    }

    fn pattern_name(&self, pattern: &HirPattern) -> String {
        match pattern {
            HirPattern::Identifier(id) => self.context.def_interner.ident_name(id),
            HirPattern::Mutable(pattern, _) => self.pattern_name(pattern),
            HirPattern::Tuple(_, _) => todo!("Implement tuples in the backend"),
            HirPattern::Struct(_, _, _) => todo!("Implement structs in the backend"),
        }
    }

    fn evaluate_statement(
        &mut self,
        env: &mut Environment,
        stmt_id: &StmtId,
    ) -> Result<Object, RuntimeError> {
        let statement = self.context.def_interner.statement(stmt_id);
        match statement {
            HirStatement::Constrain(constrain_stmt) => {
                self.handle_constrain_statement(env, constrain_stmt)
            }
<<<<<<< HEAD
            HirStatement::Const(x) => {
                let variable_name = self.pattern_name(&x.pattern);

                // const can only be integers/Field elements, cannot involve the witness, so we can possibly move this to
                // analysis. Right now it would not make a difference, since we are not compiling to an intermediate Noir format
                let span = self.context.def_interner.expr_span(&x.expression);
                let value = self
                    .evaluate_integer(env, &x.expression)
                    .map_err(|kind| kind.add_span(span))?;

                env.store(variable_name, value);
                Ok(Object::Null)
            }
=======
>>>>>>> ea6c7bb3
            HirStatement::Expression(expr) | HirStatement::Semi(expr) => {
                self.expression_to_object(env, &expr)
            }
            HirStatement::Let(let_stmt) => {
                // let statements are used to declare a higher level object
                self.handle_definition(env, &let_stmt.identifier, &let_stmt.expression)
            }
            HirStatement::Assign(assign_stmt) => {
<<<<<<< HEAD
                // It's possible to desugar the assign statement in the type checker.
                // However for clarity, we just match on the type and call the corresponding function.
                // eg if  we are assigning a witness, we call handle_private_statement
                let ident_def = self
                    .context
                    .def_interner
                    .ident_def(&assign_stmt.identifier)
                    .unwrap();
                let typ = dbg!(self.context.def_interner.id_type(ident_def));
                if typ.can_be_used_in_priv() {
                    let stmt = HirPrivateStatement {
                        pattern: HirPattern::Identifier(assign_stmt.identifier),
                        r#type: typ,
                        expression: assign_stmt.expression,
                    };
                    self.handle_private_statement(env, stmt)
                } else if typ.can_be_used_in_let() {
                    let stmt = HirLetStatement {
                        pattern: HirPattern::Identifier(assign_stmt.identifier),
                        r#type: typ,
                        expression: assign_stmt.expression,
                    };
                    self.handle_let_statement(env, stmt)
                } else {
                    todo!("compiler currently cannot reassign types {:?}", typ)
                }
=======
                self.handle_definition(env, &assign_stmt.identifier, &assign_stmt.expression)
>>>>>>> ea6c7bb3
            }
            HirStatement::Error => unreachable!(
                "ice: compiler did not exit before codegen when a statement failed to parse"
            ),
        }
    }

    // The LHS of a private statement is always a new witness
    // Cannot do `private x + k = z`
    // It is also a new variable, since private is used to derive variables
    fn handle_private_statement(
        &mut self,
        env: &mut Environment,
        identifier: &IdentId,
        rhs: &ExprId,
    ) -> Result<Object, RuntimeError> {
        let rhs_span = self.context.def_interner.expr_span(rhs);
        let rhs_poly = self.expression_to_object(env, rhs)?;

<<<<<<< HEAD
        let variable_name = self.pattern_name(&x.pattern);
=======
        let variable_name = self.context.def_interner.ident_name(identifier);
>>>>>>> ea6c7bb3
        // We do not store it in the environment yet, because it may need to be casted to an integer
        let witness = self.add_witness_to_cs();

        // There are two ways to add the variable to the environment. We can add the variable and link it to itself,
        // This is fine since we constrain the RHS to be equal to the LHS.
        // The other way is to check if the RHS is a linear polynomial, and link the variable to the RHS instead
        // This second way is preferred because it allows for more optimisation options.
        // If the RHS is not a linear polynomial, then we do the first option.
        if rhs_poly.can_defer_constraint() {
            env.store(variable_name, rhs_poly.clone());
        } else {
            self.add_witness_to_env(variable_name, witness, env);
        }

        // This is a private statement, which is why we extract only a witness type from the object
        let rhs_as_witness = rhs_poly
            .extract_private_witness()
            .ok_or(RuntimeErrorKind::UnstructuredError {
                message: "only witnesses can be used in a private statement".to_string(),
            })
            .map_err(|kind| kind.add_span(rhs_span))?;
        self.gates
            .push(Gate::Arithmetic(&rhs_as_witness - &witness.to_unknown()));

        // Lets go through some possible scenarios to explain why the code is correct
        // 0: priv x = 5;
        //
        // This is not possible since the RHS is not a Witness type. It is constant.
        //
        // 1: priv x = y + z;
        //
        // Here we apply one gate `y + z - x = 0`
        //
        // 2: priv x : u8 = y + z as u32;
        //
        // This is not allowed because the lhs says u8 and the rhs says u32
        //
        // 3: priv x : u32 = y + z as u32
        //
        // Since the lhs type is the same as the rhs, it will pass analysis.
        // When we constrain the rhs `y + z as u32` we are sure that the RHS is a u32 or it will fail
        // When we then add the constraint that x - y + z = 0
        // We know that x must be a u32 as well, since the constraint enforces them to be equal
        //
        // TLDR; This works because the RHS is already constrained when we receive it as an object
        // Even if we remove the typing information, the constraint has already been applied, so it is correct.
        // Elaborating a little more. An integer x is a witness which has been constrained to be y num_bits. If we simply remove the type information
        // i.e. just take x, then apply the constraint z - x' = 0. Then x' is implicitly constrained to be y num bits also.
        Ok(Object::Null)
    }

    // Add a constraint to constrain two expression together
    fn handle_constrain_statement(
        &mut self,
        env: &mut Environment,
        constrain_stmt: HirConstrainStatement,
    ) -> Result<Object, RuntimeError> {
        let lhs_poly = self.expression_to_object(env, &constrain_stmt.0.lhs)?;
        let rhs_poly = self.expression_to_object(env, &constrain_stmt.0.rhs)?;

        // Evaluate the constrain infix statement
        let _ = self.evaluate_infix_expression(
            lhs_poly.clone(),
            rhs_poly.clone(),
            constrain_stmt.0.operator,
        )?;

        // The code below is an optimisation strategy for when either side is of the form
        //
        // constrain x == 4
        // constrain y == 4t + m
        //
        // In the above extracts, we can use interpret x as a constant and y as a constant.
        //
        // We should also check for unused witnesses and transform the circuit, so
        // that you do not need to compute them.
        //
        // XXX: We could probably move this into equal folder, as it is an optimisation that only applies to it
        // Moreover: This could be moved to ACVM.
        if constrain_stmt.0.operator.kind == HirBinaryOpKind::Equal {
            // Check if we have any lone variables and then if the other side is a linear/constant
            let (lhs_unit_witness, rhs) =
                match (lhs_poly.is_unit_witness(), rhs_poly.is_unit_witness()) {
                    (true, _) => (lhs_poly.witness(), rhs_poly),
                    (_, true) => (rhs_poly.witness(), lhs_poly),
                    (_, _) => (None, Object::Null),
                };

            if let Some(unit_wit) = lhs_unit_witness {
                // Check if the RHS is linear or constant
                if rhs.is_linear() | rhs.is_constant() {
                    // The alternative can happen if the element is from an array
                    if let Some(var_name) = env.find_with_value(&unit_wit) {
                        env.store(var_name, rhs)
                    }
                }
            }
        };
        Ok(Object::Null)
    }

    fn handle_definition(
        &mut self,
        env: &mut Environment,
        identifier: &IdentId,
        rhs: &ExprId,
    ) -> Result<Object, RuntimeError> {
        // Convert the LHS into an identifier
<<<<<<< HEAD
        let variable_name = self.pattern_name(&let_stmt.pattern);

        // XXX: Currently we only support arrays using this, when other types are introduced
        // we can extend into a separate (generic) module
=======
        let variable_name = self.context.def_interner.ident_name(identifier);
>>>>>>> ea6c7bb3

        match self.context.def_interner.id_type(rhs) {
            Type::FieldElement(FieldElementType::Constant) => {
                // const can only be integers/Field elements, cannot involve the witness, so we can possibly move this to
                // analysis. Right now it would not make a difference, since we are not compiling to an intermediate Noir format
                let span = self.context.def_interner.expr_span(rhs);
                let value = self
                    .evaluate_integer(env, rhs)
                    .map_err(|kind| kind.add_span(span))?;

                env.store(variable_name, value);
            }
            Type::Array(..) => {
                let rhs_poly = self.expression_to_object(env, rhs)?;
                match rhs_poly {
                    Object::Array(arr) => {
                        env.store(variable_name, Object::Array(arr));
                    }
                    _ => unimplemented!(
                        "The evaluator currently only supports arrays and constant integers!"
                    ),
                };
            }
            _ => return self.handle_private_statement(env, identifier, rhs),
        }

        Ok(Object::Null)
    }

    fn handle_for_expr(
        &mut self,
        env: &mut Environment,
        for_expr: HirForExpression,
    ) -> Result<Object, RuntimeErrorKind> {
        // First create an iterator over all of the for loop identifiers
        // XXX: We preferably need to introduce public integers and private integers, so that we can
        // loop securely on constants. This requires `constant as u128`, analysis will take care of the rest
        let start = self
            .expression_to_object(env, &for_expr.start_range)
            .map_err(|err| err.remove_span())?
            .constant()?;
        let end = self
            .expression_to_object(env, &for_expr.end_range)
            .map_err(|err| err.remove_span())?
            .constant()?;
        let ranged_object = RangedObject::new(start, end)?;

        let mut contents: Vec<Object> = Vec::new();

        for indice in ranged_object {
            env.start_scope();

            // Add indice to environment
            let variable_name = self.context.def_interner.ident_name(&for_expr.identifier);
            env.store(variable_name, Object::Constants(indice));

            let block = self.expression_to_block(&for_expr.block);
            let statements = block.statements();
            let return_typ = self
                .eval_block(env, statements)
                .map_err(|err| err.remove_span())?;
            contents.push(return_typ);

            env.end_scope();
        }
        let length = contents.len() as u128;

        Ok(Object::Array(Array { contents, length }))
    }

    fn expression_to_block(&mut self, expr_id: &ExprId) -> HirBlockExpression {
        match self.context.def_interner.expression(expr_id) {
            HirExpression::Block(block_expr) => block_expr,
            _ => panic!("ice: expected a block expression"),
        }
    }

    pub fn evaluate_integer(
        &mut self,
        env: &mut Environment,
        expr_id: &ExprId,
    ) -> Result<Object, RuntimeErrorKind> {
        let polynomial = self
            .expression_to_object(env, expr_id)
            .map_err(|err| err.remove_span())?;

        if polynomial.is_constant() {
            return Ok(polynomial);
        }
        return Err(RuntimeErrorKind::expected_type(
            "constant",
            polynomial.r#type(),
        ));
    }

    pub(crate) fn expression_to_object(
        &mut self,
        env: &mut Environment,
        expr_id: &ExprId,
    ) -> Result<Object, RuntimeError> {
        let span = self.context.def_interner.expr_span(expr_id);

        match self.context.def_interner.expression(expr_id) {
            HirExpression::Literal(HirLiteral::Integer(x)) => Ok(Object::Constants(x)),
            HirExpression::Literal(HirLiteral::Array(arr_lit)) => {
                Ok(Object::Array(Array::from(self, env, arr_lit)?))
            }
            HirExpression::Ident(x) => Ok(self.evaluate_identifier(&x, env)),
            HirExpression::Infix(infx) => {
                let lhs = self.expression_to_object(env, &infx.lhs)?;
                let rhs = self.expression_to_object(env, &infx.rhs)?;
                self.evaluate_infix_expression(lhs, rhs, infx.operator)
            }
            HirExpression::Cast(cast_expr) => {
                let lhs = self.expression_to_object(env, &cast_expr.lhs)?;
                binary_op::handle_cast_op(self,lhs, cast_expr.r#type).map_err(|kind|kind.add_span(span))
            }
            HirExpression::Index(indexed_expr) => {
                // Currently these only happen for arrays
                let arr_name = self.context.def_interner.ident_name(&indexed_expr.collection_name);
                let ident_span = self.context.def_interner.ident_span(&indexed_expr.collection_name);
                let arr = env.get_array(&arr_name).map_err(|kind|kind.add_span(ident_span))?;
                //
                // Evaluate the index expression
                let index_as_obj = self.expression_to_object(env, &indexed_expr.index)?;
                let index_as_constant = match index_as_obj.constant() {
                    Ok(v) => v,
                    Err(_) => panic!("Indexed expression does not evaluate to a constant")
                };
                //
                let index_as_u128 = index_as_constant.to_u128();
                arr.get(index_as_u128).map_err(|kind|kind.add_span(span))
            }
            HirExpression::Call(call_expr) => {

                let func_meta = self.context.def_interner.function_meta(&call_expr.func_id);
                //
                // Choices are a low level func or an imported library function
                // If low level, then we use it's func name to find out what function to call
                // If not then we just call the library as usual with the function definition
                match func_meta.kind {
                    FunctionKind::Normal => self.call_function(env, &call_expr, call_expr.func_id),
                    FunctionKind::LowLevel => {
                        let attribute = func_meta.attributes.expect("all low level functions must contain an attribute which contains the opcode which it links to");
                        let opcode_name = attribute.foreign().expect("ice: function marked as foreign, but attribute kind does not match this");
                        low_level_function_impl::call_low_level(self, env, opcode_name, (call_expr, span))
                    },
                    FunctionKind::Builtin => {
                        let attribute = func_meta.attributes.expect("all builtin functions must contain an attribute which contains the function name which it links to");
                        let builtin_name = attribute.builtin().expect("ice: function marked as a builtin, but attribute kind does not match this");
                        builtin::call_builtin(self, env, builtin_name, (call_expr,span))
                    },
                }
            }
            HirExpression::For(for_expr) => self.handle_for_expr(env,for_expr).map_err(|kind|kind.add_span(span)),
            HirExpression::If(_) => todo!("If expressions are currently unimplemented"),
            HirExpression::Prefix(_) => todo!("Prefix expressions are currently unimplemented"),
            HirExpression::Literal(HirLiteral::Str(_)) => todo!("string literals are currently unimplemented"),
            HirExpression::Literal(HirLiteral::Bool(_)) => todo!("boolean literals are currently unimplemented"),
            HirExpression::Block(_) => todo!("currently block expressions not in for/if branches are not being evaluated. In the future, we should be able to unify the eval_block and all places which require block_expr here"),
            HirExpression::Constructor(_) => todo!("Constructor expressions are unimplemented in the noir backend"),
            HirExpression::MemberAccess(_) => todo!("Member access expressions are unimplemented in the noir backend"),
            HirExpression::Error => unreachable!("Tried to evaluate an Expression::Error node"),
        }
    }

    fn call_function(
        &mut self,
        env: &mut Environment,
        call_expr: &HirCallExpression,
        func_id: FuncId,
    ) -> Result<Object, RuntimeError> {
        // Create a new environment for this function
        // This is okay because functions are not stored in the environment
        // We need to add the arguments into the environment though
        // Note: The arguments are evaluated in the old environment
        let mut new_env = Environment::new(FuncContext::NonMain);
        let (arguments, mut errors) = self.expression_list_to_objects(env, &call_expr.arguments);
        if !errors.is_empty() {
            // XXX: We could have an error variant to return multiple errors here
            // As long as we can guarantee that each expression does not affect the proceeding, this should be fine
            //
            return Err(errors.pop().unwrap());
        }

        let func_meta = self.context.def_interner.function_meta(&func_id);

        for (param, argument) in func_meta.parameters.iter().zip(arguments.into_iter()) {
            let param_name = self.pattern_name(&param.0);
            new_env.store(param_name, argument);
        }

        let return_val = self.apply_func(&mut new_env, &func_id)?;

        Ok(return_val)
    }

    fn apply_func(
        &mut self,
        env: &mut Environment,
        func_id: &FuncId,
    ) -> Result<Object, RuntimeError> {
        let function = self.context.def_interner.function(func_id);
        let block = function.block(&self.context.def_interner);
        self.eval_block(env, block.statements())
    }

    fn eval_block(
        &mut self,
        env: &mut Environment,
        block: &[StmtId],
    ) -> Result<Object, RuntimeError> {
        let mut result = Object::Null;
        for stmt in block {
            result = self.evaluate_statement(env, stmt)?;
        }
        Ok(result)
    }

    fn expression_list_to_objects(
        &mut self,
        env: &mut Environment,
        exprs: &[ExprId],
    ) -> (Vec<Object>, Vec<RuntimeError>) {
        let (objects, errors): (Vec<_>, Vec<_>) = exprs
            .iter()
            .map(|expr| self.expression_to_object(env, expr))
            .partition(Result::is_ok);

        let objects: Vec<_> = objects.into_iter().map(Result::unwrap).collect();
        let errors: Vec<_> = errors.into_iter().map(Result::unwrap_err).collect();
        (objects, errors)
    }
}<|MERGE_RESOLUTION|>--- conflicted
+++ resolved
@@ -16,19 +16,15 @@
 use acvm::Language;
 use environment::{Environment, FuncContext};
 use errors::{RuntimeError, RuntimeErrorKind};
-<<<<<<< HEAD
-use noirc_frontend::{hir::Context, hir_def::stmt::HirPattern};
-=======
->>>>>>> ea6c7bb3
-use noirc_frontend::hir_def::{
+use noirc_frontend::{hir_def::{
     expr::{
         HirBinaryOp, HirBinaryOpKind, HirBlockExpression, HirCallExpression, HirExpression,
         HirForExpression, HirLiteral,
     },
-    stmt::{HirConstrainStatement, HirStatement},
-};
+    stmt::{HirConstrainStatement, HirStatement, HirPattern},
+}, FieldElementType};
 use noirc_frontend::node_interner::{ExprId, FuncId, IdentId, StmtId};
-use noirc_frontend::{hir::Context, FieldElementType};
+use noirc_frontend::hir::Context;
 use noirc_frontend::{FunctionKind, Type};
 use object::{Array, Integer, Object, RangedObject};
 pub struct Evaluator<'a> {
@@ -329,60 +325,16 @@
             HirStatement::Constrain(constrain_stmt) => {
                 self.handle_constrain_statement(env, constrain_stmt)
             }
-<<<<<<< HEAD
-            HirStatement::Const(x) => {
-                let variable_name = self.pattern_name(&x.pattern);
-
-                // const can only be integers/Field elements, cannot involve the witness, so we can possibly move this to
-                // analysis. Right now it would not make a difference, since we are not compiling to an intermediate Noir format
-                let span = self.context.def_interner.expr_span(&x.expression);
-                let value = self
-                    .evaluate_integer(env, &x.expression)
-                    .map_err(|kind| kind.add_span(span))?;
-
-                env.store(variable_name, value);
-                Ok(Object::Null)
-            }
-=======
->>>>>>> ea6c7bb3
             HirStatement::Expression(expr) | HirStatement::Semi(expr) => {
                 self.expression_to_object(env, &expr)
             }
             HirStatement::Let(let_stmt) => {
                 // let statements are used to declare a higher level object
-                self.handle_definition(env, &let_stmt.identifier, &let_stmt.expression)
+                self.handle_definition(env, &let_stmt.pattern, &let_stmt.expression)
             }
             HirStatement::Assign(assign_stmt) => {
-<<<<<<< HEAD
-                // It's possible to desugar the assign statement in the type checker.
-                // However for clarity, we just match on the type and call the corresponding function.
-                // eg if  we are assigning a witness, we call handle_private_statement
-                let ident_def = self
-                    .context
-                    .def_interner
-                    .ident_def(&assign_stmt.identifier)
-                    .unwrap();
-                let typ = dbg!(self.context.def_interner.id_type(ident_def));
-                if typ.can_be_used_in_priv() {
-                    let stmt = HirPrivateStatement {
-                        pattern: HirPattern::Identifier(assign_stmt.identifier),
-                        r#type: typ,
-                        expression: assign_stmt.expression,
-                    };
-                    self.handle_private_statement(env, stmt)
-                } else if typ.can_be_used_in_let() {
-                    let stmt = HirLetStatement {
-                        pattern: HirPattern::Identifier(assign_stmt.identifier),
-                        r#type: typ,
-                        expression: assign_stmt.expression,
-                    };
-                    self.handle_let_statement(env, stmt)
-                } else {
-                    todo!("compiler currently cannot reassign types {:?}", typ)
-                }
-=======
-                self.handle_definition(env, &assign_stmt.identifier, &assign_stmt.expression)
->>>>>>> ea6c7bb3
+                let ident = HirPattern::Identifier(assign_stmt.identifier);
+                self.handle_definition(env, &ident, &assign_stmt.expression)
             }
             HirStatement::Error => unreachable!(
                 "ice: compiler did not exit before codegen when a statement failed to parse"
@@ -396,17 +348,12 @@
     fn handle_private_statement(
         &mut self,
         env: &mut Environment,
-        identifier: &IdentId,
+        variable_name: String,
         rhs: &ExprId,
     ) -> Result<Object, RuntimeError> {
         let rhs_span = self.context.def_interner.expr_span(rhs);
         let rhs_poly = self.expression_to_object(env, rhs)?;
 
-<<<<<<< HEAD
-        let variable_name = self.pattern_name(&x.pattern);
-=======
-        let variable_name = self.context.def_interner.ident_name(identifier);
->>>>>>> ea6c7bb3
         // We do not store it in the environment yet, because it may need to be casted to an integer
         let witness = self.add_witness_to_cs();
 
@@ -511,18 +458,14 @@
     fn handle_definition(
         &mut self,
         env: &mut Environment,
-        identifier: &IdentId,
+        pattern: &HirPattern,
         rhs: &ExprId,
     ) -> Result<Object, RuntimeError> {
         // Convert the LHS into an identifier
-<<<<<<< HEAD
-        let variable_name = self.pattern_name(&let_stmt.pattern);
+        let variable_name = self.pattern_name(pattern);
 
         // XXX: Currently we only support arrays using this, when other types are introduced
         // we can extend into a separate (generic) module
-=======
-        let variable_name = self.context.def_interner.ident_name(identifier);
->>>>>>> ea6c7bb3
 
         match self.context.def_interner.id_type(rhs) {
             Type::FieldElement(FieldElementType::Constant) => {
@@ -546,7 +489,7 @@
                     ),
                 };
             }
-            _ => return self.handle_private_statement(env, identifier, rhs),
+            _ => return self.handle_private_statement(env, variable_name, rhs),
         }
 
         Ok(Object::Null)
