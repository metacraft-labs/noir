--- conflicted
+++ resolved
@@ -599,12 +599,9 @@
             ExpressionWidth::default()
         },
         emit_ssa: if options.emit_ssa { Some(context.package_build_path.clone()) } else { None },
-<<<<<<< HEAD
         show_plonky2: options.show_plonky2,
         plonky2_print_file: options.plonky2_print_file.clone(),
-=======
         skip_underconstrained_check: options.skip_underconstrained_check,
->>>>>>> 1c84038e
     };
     
     let SsaProgramArtifact { program, debug, warnings, names, brillig_names, error_types, .. } =
