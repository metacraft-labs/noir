--- conflicted
+++ resolved
@@ -63,7 +63,6 @@
     UnknownReference { call_stack: CallStack },
 }
 
-<<<<<<< HEAD
 #[derive(Debug, PartialEq, Eq, Clone, Error)]
 pub enum Plonky2GenError {
     #[error("PLONKY2 backend does not support {}", .name)]
@@ -95,10 +94,7 @@
     VerificationFailed { message: String },
 }
 
-#[derive(Debug, Clone, Serialize, Deserialize)]
-=======
 #[derive(Debug, Clone, Serialize, Deserialize, Hash)]
->>>>>>> 7feb6589
 pub enum SsaReport {
     Warning(InternalWarning),
     Bug(InternalBug),
