//! SSA stands for Single Static Assignment
//! The IR presented in this module will already
//! be in SSA form and will be used to apply
//! conventional optimizations like Common Subexpression
//! elimination and constant folding.
//!
//! This module heavily borrows from Cranelift
#![allow(dead_code)]

use std::{
    collections::{BTreeMap, BTreeSet},
    fs::File,
    io::Write,
    path::{Path, PathBuf},
};

use crate::errors::{RuntimeError, SsaReport};
use acvm::{
    acir::{
        circuit::{
            brillig::BrilligBytecode, Circuit, ErrorSelector, ExpressionWidth,
            Program as AcirProgram, PublicInputs,
        },
        native_types::Witness,
    },
    FieldElement,
};

<<<<<<< HEAD
use fm::FileMap;
=======
use ir::instruction::ErrorType;
>>>>>>> 7dd71c15
use noirc_errors::debug_info::{DebugFunctions, DebugInfo, DebugTypes, DebugVariables};

use noirc_frontend::ast::Visibility;
use noirc_frontend::{hir_def::function::FunctionSignature, monomorphization::ast::Program};
use ssa_gen::Ssa;
use tracing::{span, Level};

use self::{
    plonky2_gen::{Builder, Plonky2Circuit},
};
use crate::acir::{Artifacts, GeneratedAcir};

mod checks;
pub(super) mod function_builder;
pub mod ir;
mod opt;
<<<<<<< HEAD
pub mod plonky2_gen;
mod parser;
=======
#[cfg(test)]
pub(crate) mod parser;
>>>>>>> 7dd71c15
pub mod ssa_gen;

pub struct SsaEvaluatorOptions {
    /// Emit debug information for the intermediate SSA IR
    pub enable_ssa_logging: bool,

    pub enable_brillig_logging: bool,

    /// Force Brillig output (for step debugging)
    pub force_brillig_output: bool,

    /// Pretty print benchmark times of each code generation pass
    pub print_codegen_timings: bool,

    /// Width of expressions to be used for ACIR
    pub expression_width: ExpressionWidth,

    /// Dump the unoptimized SSA to the supplied path if it exists
    pub emit_ssa: Option<PathBuf>,

    /// Print abstract assembly-like representation of the plonky2 high-level operations used to
    /// represent the program.
    pub show_plonky2: bool,

    /// If specified, write the abstract assembly-like representation of the plonky2 high-level
    /// operations used to represent the program in the given file.
    pub plonky2_print_file: Option<String>,

    /// Skip the check for under constrained values
    pub skip_underconstrained_check: bool,

    /// The higher the value, the more inlined brillig functions will be.
    pub inliner_aggressiveness: i64,
}

pub(crate) struct ArtifactsAndWarnings(Artifacts, Vec<SsaReport>);

/// Optimize the given program by converting it into SSA
/// form and performing optimizations there. When finished,
/// convert the final SSA into an ACIR program and return it.
/// An ACIR program is made up of both ACIR functions
/// and Brillig functions for unconstrained execution.
pub(crate) fn optimize_into_acir(
    program: Program,
    options: &SsaEvaluatorOptions,
) -> Result<ArtifactsAndWarnings, RuntimeError> {
    let ssa_gen_span = span!(Level::TRACE, "ssa_generation");
    let ssa_gen_span_guard = ssa_gen_span.enter();

    let mut ssa = SsaBuilder::new(
        program,
        options.enable_ssa_logging,
        options.force_brillig_output,
        options.print_codegen_timings,
        &options.emit_ssa,
    )?
    .run_pass(Ssa::defunctionalize, "After Defunctionalization:")
    .run_pass(Ssa::remove_paired_rc, "After Removing Paired rc_inc & rc_decs:")
    .run_pass(Ssa::separate_runtime, "After Runtime Separation:")
    .run_pass(Ssa::resolve_is_unconstrained, "After Resolving IsUnconstrained:")
    .run_pass(|ssa| ssa.inline_functions(options.inliner_aggressiveness), "After Inlining (1st):")
    // Run mem2reg with the CFG separated into blocks
    .run_pass(Ssa::mem2reg, "After Mem2Reg (1st):")
    .run_pass(Ssa::simplify_cfg, "After Simplifying (1st):")
    .run_pass(Ssa::as_slice_optimization, "After `as_slice` optimization")
    .try_run_pass(
        Ssa::evaluate_static_assert_and_assert_constant,
        "After `static_assert` and `assert_constant`:",
    )?
    .try_run_pass(Ssa::unroll_loops_iteratively, "After Unrolling:")?
    .run_pass(Ssa::simplify_cfg, "After Simplifying (2nd):")
    .run_pass(Ssa::flatten_cfg, "After Flattening:")
    .run_pass(Ssa::remove_bit_shifts, "After Removing Bit Shifts:")
    // Run mem2reg once more with the flattened CFG to catch any remaining loads/stores
    .run_pass(Ssa::mem2reg, "After Mem2Reg (2nd):")
    // Run the inlining pass again to handle functions with `InlineType::NoPredicates`.
    // Before flattening is run, we treat functions marked with the `InlineType::NoPredicates` as an entry point.
    // This pass must come immediately following `mem2reg` as the succeeding passes
    // may create an SSA which inlining fails to handle.
    .run_pass(
        |ssa| ssa.inline_functions_with_no_predicates(options.inliner_aggressiveness),
        "After Inlining (2nd):",
    )
    .run_pass(Ssa::remove_if_else, "After Remove IfElse:")
    .run_pass(Ssa::fold_constants, "After Constant Folding:")
    .run_pass(Ssa::remove_enable_side_effects, "After EnableSideEffectsIf removal:")
    .run_pass(Ssa::fold_constants_using_constraints, "After Constraint Folding:")
    .run_pass(Ssa::dead_instruction_elimination, "After Dead Instruction Elimination:")
    .run_pass(Ssa::simplify_cfg, "After Simplifying:")
    .run_pass(Ssa::array_set_optimization, "After Array Set Optimizations:")
    .finish();

    let ssa_level_warnings = if options.skip_underconstrained_check {
        vec![]
    } else {
        time("After Check for Underconstrained Values", options.print_codegen_timings, || {
            ssa.check_for_underconstrained_values()
        })
    };

    drop(ssa_gen_span_guard);

    let brillig = time("SSA to Brillig", options.print_codegen_timings, || {
        ssa.to_brillig(options.enable_brillig_logging)
    });

    let artifacts = time("SSA to ACIR", options.print_codegen_timings, || {
        ssa.into_acir(&brillig, options.expression_width)
    })?;
    Ok(ArtifactsAndWarnings(artifacts, ssa_level_warnings))
}

/// Optimize the given program by converting it into SSA
/// form and performing optimizations there. When finished,
/// convert the final SSA into a PLONKY2 circuit and return it.
pub(crate) fn optimize_into_plonky2(
    program: Program,
    options: &SsaEvaluatorOptions,
    parameter_names: Vec<String>,
    file_map: &FileMap,
    create_debug_trace_list: bool,
) -> Result<Plonky2Circuit, RuntimeError> {
    let ssa_gen_span = span!(Level::TRACE, "ssa_generation");
    let ssa_gen_span_guard = ssa_gen_span.enter();
    let main_function_signature: FunctionSignature = program.function_signatures[0].clone();
    let ssa = SsaBuilder::new(
        program,
        options.enable_ssa_logging,
        false,
        options.print_codegen_timings,
        &options.emit_ssa,
    )?
    .run_pass(Ssa::defunctionalize, "After Defunctionalization:")
    .run_pass(Ssa::remove_paired_rc, "After Removing Paired rc_inc & rc_decs:")
    .run_pass(Ssa::separate_runtime, "After Runtime Separation:")
    .run_pass(Ssa::resolve_is_unconstrained, "After Resolving IsUnconstrained:")
    .run_pass(|ssa| ssa.inline_functions(options.inliner_aggressiveness), "After Inlining:")
    // Run mem2reg with the CFG separated into blocks
    .run_pass(Ssa::mem2reg, "After Mem2Reg:")
    .run_pass(Ssa::as_slice_optimization, "After `as_slice` optimization")
    .try_run_pass(
        Ssa::evaluate_static_assert_and_assert_constant,
        "After `static_assert` and `assert_constant`:",
    )?
    .try_run_pass(Ssa::unroll_loops_iteratively, "After Unrolling:")?
    .run_pass(Ssa::simplify_cfg, "After Simplifying:")
    .run_pass(Ssa::flatten_cfg, "After Flattening:")
    .run_pass(Ssa::remove_bit_shifts, "After Removing Bit Shifts:")
    // Run mem2reg once more with the flattened CFG to catch any remaining loads/stores
    .run_pass(Ssa::mem2reg, "After Mem2Reg:")
    // Run the inlining pass again to handle functions with `InlineType::NoPredicates`.
    // Before flattening is run, we treat functions marked with the `InlineType::NoPredicates` as an entry point.
    // This pass must come immediately following `mem2reg` as the succeeding passes
    // may create an SSA which inlining fails to handle.
    .run_pass(
        |ssa| ssa.inline_functions_with_no_predicates(options.inliner_aggressiveness),
        "After Inlining:",
    )    .run_pass(Ssa::remove_if_else, "After Remove IfElse:")
    .run_pass(Ssa::fold_constants, "After Constant Folding:")
    .run_pass(Ssa::remove_enable_side_effects, "After EnableSideEffects removal:")
    .run_pass(Ssa::fold_constants_using_constraints, "After Constraint Folding:")
    .run_pass(Ssa::dead_instruction_elimination, "After Dead Instruction Elimination:")
    .run_pass(Ssa::array_set_optimization, "After Array Set Optimizations:")
    .finish();

    drop(ssa_gen_span_guard);

    Builder::new(
        options.show_plonky2,
        options.plonky2_print_file.clone(),
        file_map.clone(),
        create_debug_trace_list,
    )
    .build(ssa, parameter_names, main_function_signature)
}

// Helper to time SSA passes
fn time<T>(name: &str, print_timings: bool, f: impl FnOnce() -> T) -> T {
    let start_time = chrono::Utc::now().time();
    let result = f();

    if print_timings {
        let end_time = chrono::Utc::now().time();
        println!("{name}: {} ms", (end_time - start_time).num_milliseconds());
    }

    result
}

#[derive(Default)]
pub struct SsaProgramArtifact {
    pub program: AcirProgram<FieldElement>,
    pub debug: Vec<DebugInfo>,
    pub warnings: Vec<SsaReport>,
    pub main_input_witnesses: Vec<Witness>,
    pub main_return_witnesses: Vec<Witness>,
    pub names: Vec<String>,
    pub brillig_names: Vec<String>,
    pub error_types: BTreeMap<ErrorSelector, ErrorType>,
}

impl SsaProgramArtifact {
    fn new(
        unconstrained_functions: Vec<BrilligBytecode<FieldElement>>,
        error_types: BTreeMap<ErrorSelector, ErrorType>,
    ) -> Self {
        let program = AcirProgram { functions: Vec::default(), unconstrained_functions };
        Self {
            program,
            debug: Vec::default(),
            warnings: Vec::default(),
            main_input_witnesses: Vec::default(),
            main_return_witnesses: Vec::default(),
            names: Vec::default(),
            brillig_names: Vec::default(),
            error_types,
        }
    }

    fn add_circuit(&mut self, mut circuit_artifact: SsaCircuitArtifact, is_main: bool) {
        self.program.functions.push(circuit_artifact.circuit);
        self.debug.push(circuit_artifact.debug_info);
        self.warnings.append(&mut circuit_artifact.warnings);
        if is_main {
            self.main_input_witnesses = circuit_artifact.input_witnesses;
            self.main_return_witnesses = circuit_artifact.return_witnesses;
        }
        self.names.push(circuit_artifact.name);
        // Acir and brillig both generate new error types, so we need to merge them
        // With the ones found during ssa generation.
        self.error_types.extend(circuit_artifact.error_types);
    }

    fn add_warnings(&mut self, mut warnings: Vec<SsaReport>) {
        self.warnings.append(&mut warnings);
    }
}

/// Compiles the [`Program`] into [`ACIR``][acvm::acir::circuit::Program].
///
/// The output ACIR is backend-agnostic and so must go through a transformation pass before usage in proof generation.
#[tracing::instrument(level = "trace", skip_all)]
pub fn create_program(
    program: Program,
    options: &SsaEvaluatorOptions,
) -> Result<SsaProgramArtifact, RuntimeError> {
    let debug_variables = program.debug_variables.clone();
    let debug_types = program.debug_types.clone();
    let debug_functions = program.debug_functions.clone();

    let func_sigs = program.function_signatures.clone();

    let ArtifactsAndWarnings(
        (generated_acirs, generated_brillig, brillig_function_names, error_types),
        ssa_level_warnings,
    ) = optimize_into_acir(program, options)?;
    if options.force_brillig_output {
        assert_eq!(
            generated_acirs.len(),
            1,
            "Only the main ACIR is expected when forcing Brillig output"
        );
    } else {
        assert_eq!(
            generated_acirs.len(),
            func_sigs.len(),
            "The generated ACIRs should match the supplied function signatures"
        );
    }

    let error_types = error_types
        .into_iter()
        .map(|(selector, hir_type)| (selector, ErrorType::Dynamic(hir_type)))
        .collect();

    let mut program_artifact = SsaProgramArtifact::new(generated_brillig, error_types);

    // Add warnings collected at the Ssa stage
    program_artifact.add_warnings(ssa_level_warnings);
    // For setting up the ABI we need separately specify main's input and return witnesses
    let mut is_main = true;
    for (acir, func_sig) in generated_acirs.into_iter().zip(func_sigs) {
        let circuit_artifact = convert_generated_acir_into_circuit(
            acir,
            func_sig,
            // TODO: get rid of these clones
            debug_variables.clone(),
            debug_functions.clone(),
            debug_types.clone(),
        );
        program_artifact.add_circuit(circuit_artifact, is_main);
        is_main = false;
    }
    program_artifact.brillig_names = brillig_function_names;

    Ok(program_artifact)
}

pub struct SsaCircuitArtifact {
    name: String,
    circuit: Circuit<FieldElement>,
    debug_info: DebugInfo,
    warnings: Vec<SsaReport>,
    input_witnesses: Vec<Witness>,
    return_witnesses: Vec<Witness>,
    error_types: BTreeMap<ErrorSelector, ErrorType>,
}

fn convert_generated_acir_into_circuit(
    mut generated_acir: GeneratedAcir<FieldElement>,
    func_sig: FunctionSignature,
    debug_variables: DebugVariables,
    debug_functions: DebugFunctions,
    debug_types: DebugTypes,
) -> SsaCircuitArtifact {
    let opcodes = generated_acir.take_opcodes();
    let current_witness_index = generated_acir.current_witness_index().0;
    let GeneratedAcir {
        return_witnesses,
        locations,
        brillig_locations,
        input_witnesses,
        assertion_payloads: assert_messages,
        warnings,
        name,
        brillig_procedure_locs,
        ..
    } = generated_acir;

    let (public_parameter_witnesses, private_parameters) =
        split_public_and_private_inputs(&func_sig, &input_witnesses);

    let public_parameters = PublicInputs(public_parameter_witnesses);
    let return_values = PublicInputs(return_witnesses.iter().copied().collect());

    let circuit = Circuit {
        current_witness_index,
        expression_width: ExpressionWidth::Unbounded,
        opcodes,
        private_parameters,
        public_parameters,
        return_values,
        assert_messages: assert_messages.into_iter().collect(),
    };

    // This converts each im::Vector in the BTreeMap to a Vec
    let locations = locations
        .into_iter()
        .map(|(index, locations)| (index, locations.into_iter().collect()))
        .collect();

    let brillig_locations = brillig_locations
        .into_iter()
        .map(|(function_index, locations)| {
            let locations = locations
                .into_iter()
                .map(|(index, locations)| (index, locations.into_iter().collect()))
                .collect();
            (function_index, locations)
        })
        .collect();

    let mut debug_info = DebugInfo::new(
        locations,
        brillig_locations,
        debug_variables,
        debug_functions,
        debug_types,
        brillig_procedure_locs,
    );

    // Perform any ACIR-level optimizations
    let (optimized_circuit, transformation_map) = acvm::compiler::optimize(circuit);
    debug_info.update_acir(transformation_map);

    SsaCircuitArtifact {
        name,
        circuit: optimized_circuit,
        debug_info,
        warnings,
        input_witnesses,
        return_witnesses,
        error_types: generated_acir.error_types,
    }
}

// Takes each function argument and partitions the circuit's inputs witnesses according to its visibility.
fn split_public_and_private_inputs(
    func_sig: &FunctionSignature,
    input_witnesses: &[Witness],
) -> (BTreeSet<Witness>, BTreeSet<Witness>) {
    let mut idx = 0_usize;
    if input_witnesses.is_empty() {
        return (BTreeSet::new(), BTreeSet::new());
    }

    func_sig
        .0
        .iter()
        .map(|(pattern, typ, visibility)| {
            let num_field_elements_needed = typ.field_count(&pattern.location()) as usize;
            let witnesses = input_witnesses[idx..idx + num_field_elements_needed].to_vec();
            idx += num_field_elements_needed;
            (visibility, witnesses)
        })
        .fold((BTreeSet::new(), BTreeSet::new()), |mut acc, (vis, witnesses)| {
            // Split witnesses into sets based on their visibility.
            if *vis == Visibility::Public {
                for witness in witnesses {
                    acc.0.insert(witness);
                }
            } else {
                for witness in witnesses {
                    acc.1.insert(witness);
                }
            }
            (acc.0, acc.1)
        })
}

pub fn create_plonky2_circuit(
    program: Program,
    options: &SsaEvaluatorOptions,
    parameter_names: Vec<String>,
    file_map: &FileMap,
    create_debug_trace_list: bool,
) -> Result<Plonky2Circuit, RuntimeError> {
    optimize_into_plonky2(program, options, parameter_names, file_map, create_debug_trace_list)
}

// This is just a convenience object to bundle the ssa with `print_ssa_passes` for debug printing.
struct SsaBuilder {
    ssa: Ssa,
    print_ssa_passes: bool,
    print_codegen_timings: bool,
}

impl SsaBuilder {
    fn new(
        program: Program,
        print_ssa_passes: bool,
        force_brillig_runtime: bool,
        print_codegen_timings: bool,
        emit_ssa: &Option<PathBuf>,
    ) -> Result<SsaBuilder, RuntimeError> {
        let ssa = ssa_gen::generate_ssa(program, force_brillig_runtime)?;
        if let Some(emit_ssa) = emit_ssa {
            let mut emit_ssa_dir = emit_ssa.clone();
            // We expect the full package artifact path to be passed in here,
            // and attempt to create the target directory if it does not exist.
            emit_ssa_dir.pop();
            create_named_dir(emit_ssa_dir.as_ref(), "target");
            let ssa_path = emit_ssa.with_extension("ssa.json");
            write_to_file(&serde_json::to_vec(&ssa).unwrap(), &ssa_path);
        }
        Ok(SsaBuilder { print_ssa_passes, print_codegen_timings, ssa }.print("Initial SSA:"))
    }

    fn finish(self) -> Ssa {
        self.ssa
    }

    /// Runs the given SSA pass and prints the SSA afterward if `print_ssa_passes` is true.
    fn run_pass<F>(mut self, pass: F, msg: &str) -> Self
    where
        F: FnOnce(Ssa) -> Ssa,
    {
        self.ssa = time(msg, self.print_codegen_timings, || pass(self.ssa));
        self.print(msg)
    }

    /// The same as `run_pass` but for passes that may fail
    fn try_run_pass(
        mut self,
        pass: fn(Ssa) -> Result<Ssa, RuntimeError>,
        msg: &str,
    ) -> Result<Self, RuntimeError> {
        self.ssa = time(msg, self.print_codegen_timings, || pass(self.ssa))?;
        Ok(self.print(msg))
    }

    fn print(mut self, msg: &str) -> Self {
        if self.print_ssa_passes {
            self.ssa.normalize_ids();
            println!("{msg}\n{}", self.ssa);
        }
        self
    }
}

fn create_named_dir(named_dir: &Path, name: &str) -> PathBuf {
    std::fs::create_dir_all(named_dir)
        .unwrap_or_else(|_| panic!("could not create the `{name}` directory"));

    PathBuf::from(named_dir)
}

fn write_to_file(bytes: &[u8], path: &Path) {
    let display = path.display();

    let mut file = match File::create(path) {
        Err(why) => panic!("couldn't create {display}: {why}"),
        Ok(file) => file,
    };

    if let Err(why) = file.write_all(bytes) {
        panic!("couldn't write to {display}: {why}");
    }
}<|MERGE_RESOLUTION|>--- conflicted
+++ resolved
@@ -26,11 +26,8 @@
     FieldElement,
 };
 
-<<<<<<< HEAD
 use fm::FileMap;
-=======
 use ir::instruction::ErrorType;
->>>>>>> 7dd71c15
 use noirc_errors::debug_info::{DebugFunctions, DebugInfo, DebugTypes, DebugVariables};
 
 use noirc_frontend::ast::Visibility;
@@ -47,13 +44,9 @@
 pub(super) mod function_builder;
 pub mod ir;
 mod opt;
-<<<<<<< HEAD
 pub mod plonky2_gen;
-mod parser;
-=======
 #[cfg(test)]
 pub(crate) mod parser;
->>>>>>> 7dd71c15
 pub mod ssa_gen;
 
 pub struct SsaEvaluatorOptions {
