//! SSA stands for Single Static Assignment
//! The IR presented in this module will already
//! be in SSA form and will be used to apply
//! conventional optimizations like Common Subexpression
//! elimination and constant folding.
//!
//! This module heavily borrows from Cranelift
#![allow(dead_code)]

use std::{
    collections::{BTreeMap, BTreeSet},
    fs::File,
    io::Write,
    path::{Path, PathBuf},
};

use crate::errors::{RuntimeError, SsaReport};
use acvm::{
    acir::{
        circuit::{
            brillig::BrilligBytecode, Circuit, ErrorSelector, ExpressionWidth,
            Program as AcirProgram, PublicInputs,
        },
        native_types::Witness,
    },
    FieldElement,
};

use fm::FileMap;
use noirc_errors::debug_info::{DebugFunctions, DebugInfo, DebugTypes, DebugVariables};

use noirc_frontend::ast::Visibility;
use noirc_frontend::{
    hir_def::{function::FunctionSignature, types::Type as HirType},
    monomorphization::ast::Program,
};
use tracing::{span, Level};

use self::{
    acir_gen::{Artifacts, GeneratedAcir},
    plonky2_gen::{Builder, Plonky2Circuit},
    ssa_gen::Ssa,
};

mod acir_gen;
mod checks;
pub(super) mod function_builder;
pub mod ir;
mod opt;
<<<<<<< HEAD
pub mod plonky2_gen;
=======
mod parser;
>>>>>>> 1df8c456
pub mod ssa_gen;

pub struct SsaEvaluatorOptions {
    /// Emit debug information for the intermediate SSA IR
    pub enable_ssa_logging: bool,

    pub enable_brillig_logging: bool,

    /// Force Brillig output (for step debugging)
    pub force_brillig_output: bool,

    /// Pretty print benchmark times of each code generation pass
    pub print_codegen_timings: bool,

    /// Width of expressions to be used for ACIR
    pub expression_width: ExpressionWidth,

    /// Dump the unoptimized SSA to the supplied path if it exists
    pub emit_ssa: Option<PathBuf>,

    /// Print abstract assembly-like representation of the plonky2 high-level operations used to
    /// represent the program.
    pub show_plonky2: bool,

    /// If specified, write the abstract assembly-like representation of the plonky2 high-level
    /// operations used to represent the program in the given file.
    pub plonky2_print_file: Option<String>,

    /// Skip the check for under constrained values
    pub skip_underconstrained_check: bool,

    /// The higher the value, the more inlined brillig functions will be.
    pub inliner_aggressiveness: i64,
}

pub(crate) struct ArtifactsAndWarnings(Artifacts, Vec<SsaReport>);

/// Optimize the given program by converting it into SSA
/// form and performing optimizations there. When finished,
/// convert the final SSA into an ACIR program and return it.
/// An ACIR program is made up of both ACIR functions
/// and Brillig functions for unconstrained execution.
pub(crate) fn optimize_into_acir(
    program: Program,
    options: &SsaEvaluatorOptions,
) -> Result<ArtifactsAndWarnings, RuntimeError> {
    let ssa_gen_span = span!(Level::TRACE, "ssa_generation");
    let ssa_gen_span_guard = ssa_gen_span.enter();

    let mut ssa = SsaBuilder::new(
        program,
        options.enable_ssa_logging,
        options.force_brillig_output,
        options.print_codegen_timings,
        &options.emit_ssa,
    )?
    .run_pass(Ssa::defunctionalize, "After Defunctionalization:")
    .run_pass(Ssa::remove_paired_rc, "After Removing Paired rc_inc & rc_decs:")
    .run_pass(Ssa::separate_runtime, "After Runtime Separation:")
    .run_pass(Ssa::resolve_is_unconstrained, "After Resolving IsUnconstrained:")
    .run_pass(|ssa| ssa.inline_functions(options.inliner_aggressiveness), "After Inlining (1st):")
    // Run mem2reg with the CFG separated into blocks
    .run_pass(Ssa::mem2reg, "After Mem2Reg (1st):")
    .run_pass(Ssa::simplify_cfg, "After Simplifying (1st):")
    .run_pass(Ssa::as_slice_optimization, "After `as_slice` optimization")
    .try_run_pass(
        Ssa::evaluate_static_assert_and_assert_constant,
        "After `static_assert` and `assert_constant`:",
    )?
    .try_run_pass(Ssa::unroll_loops_iteratively, "After Unrolling:")?
    .run_pass(Ssa::simplify_cfg, "After Simplifying (2nd):")
    .run_pass(Ssa::flatten_cfg, "After Flattening:")
    .run_pass(Ssa::remove_bit_shifts, "After Removing Bit Shifts:")
    // Run mem2reg once more with the flattened CFG to catch any remaining loads/stores
    .run_pass(Ssa::mem2reg, "After Mem2Reg (2nd):")
    // Run the inlining pass again to handle functions with `InlineType::NoPredicates`.
    // Before flattening is run, we treat functions marked with the `InlineType::NoPredicates` as an entry point.
    // This pass must come immediately following `mem2reg` as the succeeding passes
    // may create an SSA which inlining fails to handle.
    .run_pass(
        |ssa| ssa.inline_functions_with_no_predicates(options.inliner_aggressiveness),
        "After Inlining (2nd):",
    )
    .run_pass(Ssa::remove_if_else, "After Remove IfElse:")
    .run_pass(Ssa::fold_constants, "After Constant Folding:")
    .run_pass(Ssa::remove_enable_side_effects, "After EnableSideEffectsIf removal:")
    .run_pass(Ssa::fold_constants_using_constraints, "After Constraint Folding:")
    .run_pass(Ssa::dead_instruction_elimination, "After Dead Instruction Elimination:")
    .run_pass(Ssa::simplify_cfg, "After Simplifying:")
    .run_pass(Ssa::array_set_optimization, "After Array Set Optimizations:")
    .finish();

    let ssa_level_warnings = if options.skip_underconstrained_check {
        vec![]
    } else {
        time("After Check for Underconstrained Values", options.print_codegen_timings, || {
            ssa.check_for_underconstrained_values()
        })
    };

    drop(ssa_gen_span_guard);

    let brillig = time("SSA to Brillig", options.print_codegen_timings, || {
        ssa.to_brillig(options.enable_brillig_logging)
    });

    let artifacts = time("SSA to ACIR", options.print_codegen_timings, || {
        ssa.into_acir(&brillig, options.expression_width)
    })?;
    Ok(ArtifactsAndWarnings(artifacts, ssa_level_warnings))
}

/// Optimize the given program by converting it into SSA
/// form and performing optimizations there. When finished,
/// convert the final SSA into a PLONKY2 circuit and return it.
pub(crate) fn optimize_into_plonky2(
    program: Program,
    options: &SsaEvaluatorOptions,
    parameter_names: Vec<String>,
    file_map: &FileMap,
    create_debug_trace_list: bool,
) -> Result<Plonky2Circuit, RuntimeError> {
    let ssa_gen_span = span!(Level::TRACE, "ssa_generation");
    let ssa_gen_span_guard = ssa_gen_span.enter();
    let main_function_signature: FunctionSignature = program.function_signatures[0].clone();
    let ssa = SsaBuilder::new(
        program,
        options.enable_ssa_logging,
        false,
        options.print_codegen_timings,
        &options.emit_ssa,
    )?
    .run_pass(Ssa::defunctionalize, "After Defunctionalization:")
    .run_pass(Ssa::remove_paired_rc, "After Removing Paired rc_inc & rc_decs:")
    .run_pass(Ssa::separate_runtime, "After Runtime Separation:")
    .run_pass(Ssa::resolve_is_unconstrained, "After Resolving IsUnconstrained:")
    .run_pass(|ssa| ssa.inline_functions(options.inliner_aggressiveness), "After Inlining:")
    // Run mem2reg with the CFG separated into blocks
    .run_pass(Ssa::mem2reg, "After Mem2Reg:")
    .run_pass(Ssa::as_slice_optimization, "After `as_slice` optimization")
    .try_run_pass(
        Ssa::evaluate_static_assert_and_assert_constant,
        "After `static_assert` and `assert_constant`:",
    )?
    .try_run_pass(Ssa::unroll_loops_iteratively, "After Unrolling:")?
    .run_pass(Ssa::simplify_cfg, "After Simplifying:")
    .run_pass(Ssa::flatten_cfg, "After Flattening:")
    .run_pass(Ssa::remove_bit_shifts, "After Removing Bit Shifts:")
    // Run mem2reg once more with the flattened CFG to catch any remaining loads/stores
    .run_pass(Ssa::mem2reg, "After Mem2Reg:")
    // Run the inlining pass again to handle functions with `InlineType::NoPredicates`.
    // Before flattening is run, we treat functions marked with the `InlineType::NoPredicates` as an entry point.
    // This pass must come immediately following `mem2reg` as the succeeding passes
    // may create an SSA which inlining fails to handle.
    .run_pass(
        |ssa| ssa.inline_functions_with_no_predicates(options.inliner_aggressiveness),
        "After Inlining:",
    )    .run_pass(Ssa::remove_if_else, "After Remove IfElse:")
    .run_pass(Ssa::fold_constants, "After Constant Folding:")
    .run_pass(Ssa::remove_enable_side_effects, "After EnableSideEffects removal:")
    .run_pass(Ssa::fold_constants_using_constraints, "After Constraint Folding:")
    .run_pass(Ssa::dead_instruction_elimination, "After Dead Instruction Elimination:")
    .run_pass(Ssa::array_set_optimization, "After Array Set Optimizations:")
    .finish();

    drop(ssa_gen_span_guard);

    Builder::new(
        options.show_plonky2,
        options.plonky2_print_file.clone(),
        file_map.clone(),
        create_debug_trace_list,
    )
    .build(ssa, parameter_names, main_function_signature)
}

// Helper to time SSA passes
fn time<T>(name: &str, print_timings: bool, f: impl FnOnce() -> T) -> T {
    let start_time = chrono::Utc::now().time();
    let result = f();

    if print_timings {
        let end_time = chrono::Utc::now().time();
        println!("{name}: {} ms", (end_time - start_time).num_milliseconds());
    }

    result
}

#[derive(Default)]
pub struct SsaProgramArtifact {
    pub program: AcirProgram<FieldElement>,
    pub debug: Vec<DebugInfo>,
    pub warnings: Vec<SsaReport>,
    pub main_input_witnesses: Vec<Witness>,
    pub main_return_witnesses: Vec<Witness>,
    pub names: Vec<String>,
    pub brillig_names: Vec<String>,
    pub error_types: BTreeMap<ErrorSelector, HirType>,
}

impl SsaProgramArtifact {
    fn new(
        unconstrained_functions: Vec<BrilligBytecode<FieldElement>>,
        error_types: BTreeMap<ErrorSelector, HirType>,
    ) -> Self {
        let program = AcirProgram { functions: Vec::default(), unconstrained_functions };
        Self {
            program,
            debug: Vec::default(),
            warnings: Vec::default(),
            main_input_witnesses: Vec::default(),
            main_return_witnesses: Vec::default(),
            names: Vec::default(),
            brillig_names: Vec::default(),
            error_types,
        }
    }

    fn add_circuit(&mut self, mut circuit_artifact: SsaCircuitArtifact, is_main: bool) {
        self.program.functions.push(circuit_artifact.circuit);
        self.debug.push(circuit_artifact.debug_info);
        self.warnings.append(&mut circuit_artifact.warnings);
        if is_main {
            self.main_input_witnesses = circuit_artifact.input_witnesses;
            self.main_return_witnesses = circuit_artifact.return_witnesses;
        }
        self.names.push(circuit_artifact.name);
    }

    fn add_warnings(&mut self, mut warnings: Vec<SsaReport>) {
        self.warnings.append(&mut warnings);
    }
}

/// Compiles the [`Program`] into [`ACIR``][acvm::acir::circuit::Program].
///
/// The output ACIR is backend-agnostic and so must go through a transformation pass before usage in proof generation.
#[tracing::instrument(level = "trace", skip_all)]
pub fn create_program(
    program: Program,
    options: &SsaEvaluatorOptions,
) -> Result<SsaProgramArtifact, RuntimeError> {
    let debug_variables = program.debug_variables.clone();
    let debug_types = program.debug_types.clone();
    let debug_functions = program.debug_functions.clone();

    let func_sigs = program.function_signatures.clone();

    let recursive = program.recursive;
    let ArtifactsAndWarnings(
        (generated_acirs, generated_brillig, brillig_function_names, error_types),
        ssa_level_warnings,
    ) = optimize_into_acir(program, options)?;
    if options.force_brillig_output {
        assert_eq!(
            generated_acirs.len(),
            1,
            "Only the main ACIR is expected when forcing Brillig output"
        );
    } else {
        assert_eq!(
            generated_acirs.len(),
            func_sigs.len(),
            "The generated ACIRs should match the supplied function signatures"
        );
    }
    let mut program_artifact = SsaProgramArtifact::new(generated_brillig, error_types);

    // Add warnings collected at the Ssa stage
    program_artifact.add_warnings(ssa_level_warnings);
    // For setting up the ABI we need separately specify main's input and return witnesses
    let mut is_main = true;
    for (acir, func_sig) in generated_acirs.into_iter().zip(func_sigs) {
        let circuit_artifact = convert_generated_acir_into_circuit(
            acir,
            func_sig,
            recursive,
            // TODO: get rid of these clones
            debug_variables.clone(),
            debug_functions.clone(),
            debug_types.clone(),
        );
        program_artifact.add_circuit(circuit_artifact, is_main);
        is_main = false;
    }
    program_artifact.brillig_names = brillig_function_names;

    Ok(program_artifact)
}

pub struct SsaCircuitArtifact {
    name: String,
    circuit: Circuit<FieldElement>,
    debug_info: DebugInfo,
    warnings: Vec<SsaReport>,
    input_witnesses: Vec<Witness>,
    return_witnesses: Vec<Witness>,
}

fn convert_generated_acir_into_circuit(
    mut generated_acir: GeneratedAcir<FieldElement>,
    func_sig: FunctionSignature,
    recursive: bool,
    debug_variables: DebugVariables,
    debug_functions: DebugFunctions,
    debug_types: DebugTypes,
) -> SsaCircuitArtifact {
    let opcodes = generated_acir.take_opcodes();
    let current_witness_index = generated_acir.current_witness_index().0;
    let GeneratedAcir {
        return_witnesses,
        locations,
        brillig_locations,
        input_witnesses,
        assertion_payloads: assert_messages,
        warnings,
        name,
        brillig_procedure_locs,
        ..
    } = generated_acir;

    let (public_parameter_witnesses, private_parameters) =
        split_public_and_private_inputs(&func_sig, &input_witnesses);

    let public_parameters = PublicInputs(public_parameter_witnesses);
    let return_values = PublicInputs(return_witnesses.iter().copied().collect());

    let circuit = Circuit {
        current_witness_index,
        expression_width: ExpressionWidth::Unbounded,
        opcodes,
        private_parameters,
        public_parameters,
        return_values,
        assert_messages: assert_messages.into_iter().collect(),
        recursive,
    };

    // This converts each im::Vector in the BTreeMap to a Vec
    let locations = locations
        .into_iter()
        .map(|(index, locations)| (index, locations.into_iter().collect()))
        .collect();

    let brillig_locations = brillig_locations
        .into_iter()
        .map(|(function_index, locations)| {
            let locations = locations
                .into_iter()
                .map(|(index, locations)| (index, locations.into_iter().collect()))
                .collect();
            (function_index, locations)
        })
        .collect();

    let mut debug_info = DebugInfo::new(
        locations,
        brillig_locations,
        debug_variables,
        debug_functions,
        debug_types,
        brillig_procedure_locs,
    );

    // Perform any ACIR-level optimizations
    let (optimized_circuit, transformation_map) = acvm::compiler::optimize(circuit);
    debug_info.update_acir(transformation_map);

    SsaCircuitArtifact {
        name,
        circuit: optimized_circuit,
        debug_info,
        warnings,
        input_witnesses,
        return_witnesses,
    }
}

// Takes each function argument and partitions the circuit's inputs witnesses according to its visibility.
fn split_public_and_private_inputs(
    func_sig: &FunctionSignature,
    input_witnesses: &[Witness],
) -> (BTreeSet<Witness>, BTreeSet<Witness>) {
    let mut idx = 0_usize;
    if input_witnesses.is_empty() {
        return (BTreeSet::new(), BTreeSet::new());
    }

    func_sig
        .0
        .iter()
        .map(|(pattern, typ, visibility)| {
            let num_field_elements_needed = typ.field_count(&pattern.location()) as usize;
            let witnesses = input_witnesses[idx..idx + num_field_elements_needed].to_vec();
            idx += num_field_elements_needed;
            (visibility, witnesses)
        })
        .fold((BTreeSet::new(), BTreeSet::new()), |mut acc, (vis, witnesses)| {
            // Split witnesses into sets based on their visibility.
            if *vis == Visibility::Public {
                for witness in witnesses {
                    acc.0.insert(witness);
                }
            } else {
                for witness in witnesses {
                    acc.1.insert(witness);
                }
            }
            (acc.0, acc.1)
        })
}

pub fn create_plonky2_circuit(
    program: Program,
    options: &SsaEvaluatorOptions,
    parameter_names: Vec<String>,
    file_map: &FileMap,
    create_debug_trace_list: bool,
) -> Result<Plonky2Circuit, RuntimeError> {
    optimize_into_plonky2(program, options, parameter_names, file_map, create_debug_trace_list)
}

// This is just a convenience object to bundle the ssa with `print_ssa_passes` for debug printing.
struct SsaBuilder {
    ssa: Ssa,
    print_ssa_passes: bool,
    print_codegen_timings: bool,
}

impl SsaBuilder {
    fn new(
        program: Program,
        print_ssa_passes: bool,
        force_brillig_runtime: bool,
        print_codegen_timings: bool,
        emit_ssa: &Option<PathBuf>,
    ) -> Result<SsaBuilder, RuntimeError> {
        let ssa = ssa_gen::generate_ssa(program, force_brillig_runtime)?;
        if let Some(emit_ssa) = emit_ssa {
            let mut emit_ssa_dir = emit_ssa.clone();
            // We expect the full package artifact path to be passed in here,
            // and attempt to create the target directory if it does not exist.
            emit_ssa_dir.pop();
            create_named_dir(emit_ssa_dir.as_ref(), "target");
            let ssa_path = emit_ssa.with_extension("ssa.json");
            write_to_file(&serde_json::to_vec(&ssa).unwrap(), &ssa_path);
        }
        Ok(SsaBuilder { print_ssa_passes, print_codegen_timings, ssa }.print("Initial SSA:"))
    }

    fn finish(self) -> Ssa {
        self.ssa
    }

    /// Runs the given SSA pass and prints the SSA afterward if `print_ssa_passes` is true.
    fn run_pass<F>(mut self, pass: F, msg: &str) -> Self
    where
        F: FnOnce(Ssa) -> Ssa,
    {
        self.ssa = time(msg, self.print_codegen_timings, || pass(self.ssa));
        self.print(msg)
    }

    /// The same as `run_pass` but for passes that may fail
    fn try_run_pass(
        mut self,
        pass: fn(Ssa) -> Result<Ssa, RuntimeError>,
        msg: &str,
    ) -> Result<Self, RuntimeError> {
        self.ssa = time(msg, self.print_codegen_timings, || pass(self.ssa))?;
        Ok(self.print(msg))
    }

    fn print(mut self, msg: &str) -> Self {
        if self.print_ssa_passes {
            self.ssa.normalize_ids();
            println!("{msg}\n{}", self.ssa);
        }
        self
    }
}

fn create_named_dir(named_dir: &Path, name: &str) -> PathBuf {
    std::fs::create_dir_all(named_dir)
        .unwrap_or_else(|_| panic!("could not create the `{name}` directory"));

    PathBuf::from(named_dir)
}

fn write_to_file(bytes: &[u8], path: &Path) {
    let display = path.display();

    let mut file = match File::create(path) {
        Err(why) => panic!("couldn't create {display}: {why}"),
        Ok(file) => file,
    };

    if let Err(why) = file.write_all(bytes) {
        panic!("couldn't write to {display}: {why}");
    }
}<|MERGE_RESOLUTION|>--- conflicted
+++ resolved
@@ -47,11 +47,8 @@
 pub(super) mod function_builder;
 pub mod ir;
 mod opt;
-<<<<<<< HEAD
 pub mod plonky2_gen;
-=======
 mod parser;
->>>>>>> 1df8c456
 pub mod ssa_gen;
 
 pub struct SsaEvaluatorOptions {
