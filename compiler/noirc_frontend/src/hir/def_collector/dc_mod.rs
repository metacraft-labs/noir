--- conflicted
+++ resolved
@@ -6,13 +6,8 @@
 use crate::{
     graph::CrateId,
     hir::def_collector::dc_crate::{UnresolvedStruct, UnresolvedTrait},
-<<<<<<< HEAD
     node_interner::{TraitId, TypeAliasId},
-    parser::SubModule,
-=======
-    node_interner::TraitId,
     parser::{SortedModule, SubModule},
->>>>>>> a38b15f5
     FunctionDefinition, Ident, LetStatement, NoirFunction, NoirStruct, NoirTrait, NoirTraitImpl,
     NoirTypeAlias, TraitImplItem, TraitItem, TypeImpl,
 };
