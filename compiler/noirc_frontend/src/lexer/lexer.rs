use crate::token::DocStyle;

use super::{
    errors::LexerErrorKind,
    token::{IntType, Keyword, SpannedToken, Token, Tokens},
};
use acvm::{AcirField, FieldElement};
use noirc_errors::{Position, Span};
use num_bigint::BigInt;
use num_traits::{Num, One};
use std::str::{CharIndices, FromStr};

/// The job of the lexer is to transform an iterator of characters (`char_iter`)
/// into an iterator of `SpannedToken`. Each `Token` corresponds roughly to 1 word or operator.
/// Tokens are tagged with their location in the source file (a `Span`) for use in error reporting.
pub struct Lexer<'a> {
    chars: CharIndices<'a>,
    position: Position,
    done: bool,
    skip_comments: bool,
    skip_whitespaces: bool,
    max_integer: BigInt,
}

pub type SpannedTokenResult = Result<SpannedToken, LexerErrorKind>;

impl<'a> Lexer<'a> {
    /// Given a source file of noir code, return all the tokens in the file
    /// in order, along with any lexing errors that occurred.
    pub fn lex(source: &'a str) -> (Tokens, Vec<LexerErrorKind>) {
        let lexer = Lexer::new(source);
        let mut tokens = vec![];
        let mut errors = vec![];
        for result in lexer {
            match result {
                Ok(token) => tokens.push(token),
                Err(error) => errors.push(error),
            }
        }
        (Tokens(tokens), errors)
    }

    pub fn new(source: &'a str) -> Self {
        Lexer {
            chars: source.char_indices(),
            position: 0,
            done: false,
            skip_comments: true,
            skip_whitespaces: true,
            max_integer: BigInt::from_biguint(num_bigint::Sign::Plus, FieldElement::modulus())
                - BigInt::one(),
        }
    }

    pub fn skip_comments(mut self, flag: bool) -> Self {
        self.skip_comments = flag;
        self
    }

    pub fn skip_whitespaces(mut self, flag: bool) -> Self {
        self.skip_whitespaces = flag;
        self
    }

    /// Iterates the cursor and returns the char at the new cursor position
    fn next_char(&mut self) -> Option<char> {
        let (position, ch) = self.chars.next()?;
        self.position = position as u32;
        Some(ch)
    }

    /// Peeks at the next char. Does not iterate the cursor
    fn peek_char(&mut self) -> Option<char> {
        self.chars.clone().next().map(|(_, ch)| ch)
    }

    /// Peeks at the character two positions ahead. Does not iterate the cursor
    fn peek2_char(&mut self) -> Option<char> {
        let mut chars = self.chars.clone();
        chars.next();
        chars.next().map(|(_, ch)| ch)
    }

    /// Peeks at the next char and returns true if it is equal to the char argument
    fn peek_char_is(&mut self, ch: char) -> bool {
        self.peek_char() == Some(ch)
    }

    /// Peeks at the character two positions ahead and returns true if it is equal to the char argument
    fn peek2_char_is(&mut self, ch: char) -> bool {
        self.peek2_char() == Some(ch)
    }

    fn ampersand(&mut self) -> SpannedTokenResult {
        if self.peek_char_is('&') {
            // When we issue this error the first '&' will already be consumed
            // and the next token issued will be the next '&'.
            let span = Span::inclusive(self.position, self.position + 1);
            Err(LexerErrorKind::LogicalAnd { span })
        } else {
            self.single_char_token(Token::Ampersand)
        }
    }

    fn next_token(&mut self) -> SpannedTokenResult {
        match self.next_char() {
            Some(x) if Self::is_code_whitespace(x) => {
                let spanned = self.eat_whitespace(x);
                if self.skip_whitespaces {
                    self.next_token()
                } else {
                    Ok(spanned)
                }
            }
            Some('<') => self.glue(Token::Less),
            Some('>') => self.glue(Token::Greater),
            Some('=') => self.glue(Token::Assign),
            Some('/') => self.glue(Token::Slash),
            Some('.') => self.glue(Token::Dot),
            Some(':') => self.glue(Token::Colon),
            Some('!') => self.glue(Token::Bang),
            Some('-') => self.glue(Token::Minus),
            Some('&') => self.ampersand(),
            Some('|') => self.single_char_token(Token::Pipe),
            Some('%') => self.single_char_token(Token::Percent),
            Some('^') => self.single_char_token(Token::Caret),
            Some(';') => self.single_char_token(Token::Semicolon),
            Some('*') => self.single_char_token(Token::Star),
            Some('(') => self.single_char_token(Token::LeftParen),
            Some(')') => self.single_char_token(Token::RightParen),
            Some(',') => self.single_char_token(Token::Comma),
            Some('+') => self.single_char_token(Token::Plus),
            Some('{') => self.single_char_token(Token::LeftBrace),
            Some('}') => self.single_char_token(Token::RightBrace),
            Some('[') => self.single_char_token(Token::LeftBracket),
            Some(']') => self.single_char_token(Token::RightBracket),
            Some('$') => self.single_char_token(Token::DollarSign),
            Some('"') => self.eat_string_literal(),
            Some('f') => self.eat_format_string_or_alpha_numeric(),
            Some('r') => self.eat_raw_string_or_alpha_numeric(),
            Some('q') => self.eat_quote_or_alpha_numeric(),
            Some('#') => self.eat_attribute_start(),
            Some(ch) if ch.is_ascii_alphanumeric() || ch == '_' => self.eat_alpha_numeric(ch),
            Some(ch) => {
                // We don't report invalid tokens in the source as errors until parsing to
                // avoid reporting the error twice. See the note on Token::Invalid's documentation for details.
                Ok(Token::Invalid(ch).into_single_span(self.position))
            }
            None => {
                self.done = true;
                Ok(Token::EOF.into_single_span(self.position))
            }
        }
    }

    fn single_char_token(&self, token: Token) -> SpannedTokenResult {
        Ok(token.into_single_span(self.position))
    }

    /// If `single` is followed by `character` then extend it as `double`.
    fn single_double_peek_token(
        &mut self,
        character: char,
        single: Token,
        double: Token,
    ) -> SpannedTokenResult {
        let start = self.position;

        match self.peek_char_is(character) {
            false => Ok(single.into_single_span(start)),
            true => {
                self.next_char();
                Ok(double.into_span(start, start + 1))
            }
        }
    }

    /// Given that some tokens can contain two characters, such as <= , !=, >=, or even three like ..=
    /// Glue will take the first character of the token and check if it can be glued onto the next character(s)
    /// forming a double or triple token
    ///
    /// Returns an error if called with a token which cannot be extended with anything.
    fn glue(&mut self, prev_token: Token) -> SpannedTokenResult {
        match prev_token {
            Token::Dot => {
                if self.peek_char_is('.') && self.peek2_char_is('=') {
                    let start = self.position;
                    self.next_char();
                    self.next_char();
                    Ok(Token::DoubleDotEqual.into_span(start, start + 2))
                } else {
                    self.single_double_peek_token('.', prev_token, Token::DoubleDot)
                }
            }
            Token::Less => {
                let start = self.position;
                if self.peek_char_is('=') {
                    self.next_char();
                    Ok(Token::LessEqual.into_span(start, start + 1))
                } else if self.peek_char_is('<') {
                    self.next_char();
                    Ok(Token::ShiftLeft.into_span(start, start + 1))
                } else {
                    Ok(prev_token.into_single_span(start))
                }
            }
            Token::Greater => {
                let start = self.position;
                if self.peek_char_is('=') {
                    self.next_char();
                    Ok(Token::GreaterEqual.into_span(start, start + 1))
                    // Note: There is deliberately no case for RightShift. We always lex >> as
                    // two separate Greater tokens to help the parser parse nested generic types.
                } else {
                    Ok(prev_token.into_single_span(start))
                }
            }
            Token::Bang => self.single_double_peek_token('=', prev_token, Token::NotEqual),
            Token::Assign => self.single_double_peek_token('=', prev_token, Token::Equal),
            Token::Minus => self.single_double_peek_token('>', prev_token, Token::Arrow),
            Token::Colon => self.single_double_peek_token(':', prev_token, Token::DoubleColon),
            Token::Slash => {
                let start = self.position;

                if self.peek_char_is('/') {
                    self.next_char();
                    return self.parse_comment(start);
                } else if self.peek_char_is('*') {
                    self.next_char();
                    return self.parse_block_comment(start);
                }

                Ok(prev_token.into_single_span(start))
            }
            _ => Err(LexerErrorKind::NotADoubleChar {
                span: Span::single_char(self.position),
                found: prev_token,
            }),
        }
    }

    /// Keeps consuming tokens as long as the predicate is satisfied
    fn eat_while<F: Fn(char) -> bool>(
        &mut self,
        initial_char: Option<char>,
        predicate: F,
    ) -> String {
        // This function is only called when we want to continue consuming a character of the same type.
        // For example, we see a digit and we want to consume the whole integer
        // Therefore, the current character which triggered this function will need to be appended
        let mut word = String::new();
        if let Some(init_char) = initial_char {
            word.push(init_char);
        }

        // Keep checking that we are not at the EOF
        while let Some(peek_char) = self.peek_char() {
            // Then check for the predicate, if predicate matches append char and increment the cursor
            // If not, return word. The next character will be analyzed on the next iteration of next_token,
            // Which will increment the cursor
            if !predicate(peek_char) {
                return word;
            }
            word.push(peek_char);

            // If we arrive at this point, then the char has been added to the word and we should increment the cursor
            self.next_char();
        }

        word
    }

    fn eat_alpha_numeric(&mut self, initial_char: char) -> SpannedTokenResult {
        match initial_char {
            'A'..='Z' | 'a'..='z' | '_' => Ok(self.eat_word(initial_char)?),
            '0'..='9' => self.eat_digit(initial_char),
            _ => Err(LexerErrorKind::UnexpectedCharacter {
                span: Span::single_char(self.position),
                found: initial_char.into(),
                expected: "an alpha numeric character".to_owned(),
            }),
        }
    }

    fn eat_attribute_start(&mut self) -> SpannedTokenResult {
        let start = self.position;

        let is_inner = if self.peek_char_is('!') {
            self.next_char();
            true
        } else {
            false
        };

        if !self.peek_char_is('[') {
            return Err(LexerErrorKind::UnexpectedCharacter {
                span: Span::single_char(self.position),
                found: self.next_char(),
                expected: "[".to_owned(),
            });
        }
        self.next_char();

        let is_tag = self.peek_char_is('\'');
        if is_tag {
            self.next_char();
        }

<<<<<<< HEAD
        let contents_start = self.position + 1;
        let mut attribute_name = self.eat_while(None, |ch| ch != '(' && ch != ']');

        attribute_name.push_str(&self.eat_while(None, |ch| ch != ']'));
        let word = attribute_name;
        let contents_end = self.position;

        if !self.peek_char_is(']') {
            return Err(LexerErrorKind::UnexpectedCharacter {
                span: Span::single_char(self.position),
                expected: "]".to_owned(),
                found: self.next_char(),
            });
        }
        self.next_char();

=======
>>>>>>> fb1a8ca6
        let end = self.position;

        Ok(Token::AttributeStart { is_inner, is_tag }.into_span(start, end))
    }

    //XXX(low): Can increase performance if we use iterator semantic and utilize some of the methods on String. See below
    // https://doc.rust-lang.org/stable/std/primitive.str.html#method.rsplit
    fn eat_word(&mut self, initial_char: char) -> SpannedTokenResult {
        let (start, word, end) = self.lex_word(initial_char);
        self.lookup_word_token(word, start, end)
    }

    /// Lex the next word in the input stream. Returns (start position, word, end position)
    fn lex_word(&mut self, initial_char: char) -> (Position, String, Position) {
        let start = self.position;
        let word = self.eat_while(Some(initial_char), |ch| {
            ch.is_ascii_alphabetic() || ch.is_numeric() || ch == '_'
        });
        (start, word, self.position)
    }

    fn lookup_word_token(
        &self,
        word: String,
        start: Position,
        end: Position,
    ) -> SpannedTokenResult {
        // Check if word either an identifier or a keyword
        if let Some(keyword_token) = Keyword::lookup_keyword(&word) {
            return Ok(keyword_token.into_span(start, end));
        }

        // Check if word an int type
        // if no error occurred, then it is either a valid integer type or it is not an int type
        let parsed_token = IntType::lookup_int_type(&word)?;

        // Check if it is an int type
        if let Some(int_type_token) = parsed_token {
            return Ok(int_type_token.into_span(start, end));
        }

        // Else it is just an identifier
        let ident_token = Token::Ident(word);
        Ok(ident_token.into_span(start, end))
    }

    fn eat_digit(&mut self, initial_char: char) -> SpannedTokenResult {
        let start = self.position;

        let integer_str = self.eat_while(Some(initial_char), |ch| {
            ch.is_ascii_digit() | ch.is_ascii_hexdigit() | (ch == 'x') | (ch == '_')
        });

        let end = self.position;

        // We want to enforce some simple rules about usage of underscores:
        // 1. Underscores cannot appear at the end of a integer literal. e.g. 0x123_.
        // 2. There cannot be more than one underscore consecutively, e.g. 0x5__5, 5__5.
        //
        // We're not concerned with an underscore at the beginning of a decimal literal
        // such as `_5` as this would be lexed into an ident rather than an integer literal.
        let invalid_underscore_location = integer_str.ends_with('_');
        let consecutive_underscores = integer_str.contains("__");
        if invalid_underscore_location || consecutive_underscores {
            return Err(LexerErrorKind::InvalidIntegerLiteral {
                span: Span::inclusive(start, end),
                found: integer_str,
            });
        }

        // Underscores needs to be stripped out before the literal can be converted to a `FieldElement.
        let integer_str = integer_str.replace('_', "");

        let bigint_result = match integer_str.strip_prefix("0x") {
            Some(integer_str) => BigInt::from_str_radix(integer_str, 16),
            None => BigInt::from_str(&integer_str),
        };

        let integer = match bigint_result {
            Ok(bigint) => {
                if bigint > self.max_integer {
                    return Err(LexerErrorKind::IntegerLiteralTooLarge {
                        span: Span::inclusive(start, end),
                        limit: self.max_integer.to_string(),
                    });
                }
                let big_uint = bigint.magnitude();
                FieldElement::from_be_bytes_reduce(&big_uint.to_bytes_be())
            }
            Err(_) => {
                return Err(LexerErrorKind::InvalidIntegerLiteral {
                    span: Span::inclusive(start, end),
                    found: integer_str,
                })
            }
        };

        let integer_token = Token::Int(integer);
        Ok(integer_token.into_span(start, end))
    }

    fn eat_string_literal(&mut self) -> SpannedTokenResult {
        let start = self.position;
        let mut string = String::new();

        while let Some(next) = self.next_char() {
            let char = match next {
                '"' => break,
                '\\' => match self.next_char() {
                    Some('r') => '\r',
                    Some('n') => '\n',
                    Some('t') => '\t',
                    Some('0') => '\0',
                    Some('"') => '"',
                    Some('\\') => '\\',
                    Some(escaped) => {
                        let span = Span::inclusive(start, self.position);
                        return Err(LexerErrorKind::InvalidEscape { escaped, span });
                    }
                    None => {
                        let span = Span::inclusive(start, self.position);
                        return Err(LexerErrorKind::UnterminatedStringLiteral { span });
                    }
                },
                other => other,
            };

            string.push(char);
        }

        let str_literal_token = Token::Str(string);

        let end = self.position;
        Ok(str_literal_token.into_span(start, end))
    }

    // This differs from `eat_string_literal` in that we want the leading `f` to be captured in the Span
    fn eat_fmt_string(&mut self) -> SpannedTokenResult {
        let start = self.position;

        self.next_char();

        let str_literal = self.eat_while(None, |ch| ch != '"');

        let str_literal_token = Token::FmtStr(str_literal);

        self.next_char(); // Advance past the closing quote

        let end = self.position;
        Ok(str_literal_token.into_span(start, end))
    }

    fn eat_format_string_or_alpha_numeric(&mut self) -> SpannedTokenResult {
        if self.peek_char_is('"') {
            self.eat_fmt_string()
        } else {
            self.eat_alpha_numeric('f')
        }
    }

    fn eat_raw_string(&mut self) -> SpannedTokenResult {
        let start = self.position;

        let beginning_hashes = self.eat_while(None, |ch| ch == '#');
        let beginning_hashes_count = beginning_hashes.chars().count();
        if beginning_hashes_count > 255 {
            // too many hashes (unlikely in practice)
            // also, Rust disallows 256+ hashes as well
            return Err(LexerErrorKind::UnexpectedCharacter {
                span: Span::single_char(start + 255),
                found: Some('#'),
                expected: "\"".to_owned(),
            });
        }

        if !self.peek_char_is('"') {
            return Err(LexerErrorKind::UnexpectedCharacter {
                span: Span::single_char(self.position),
                found: self.next_char(),
                expected: "\"".to_owned(),
            });
        }
        self.next_char();

        let mut str_literal = String::new();
        loop {
            let chars = self.eat_while(None, |ch| ch != '"');
            str_literal.push_str(&chars[..]);
            if !self.peek_char_is('"') {
                return Err(LexerErrorKind::UnexpectedCharacter {
                    span: Span::single_char(self.position),
                    found: self.next_char(),
                    expected: "\"".to_owned(),
                });
            }
            self.next_char();
            let mut ending_hashes_count = 0;
            while let Some('#') = self.peek_char() {
                if ending_hashes_count == beginning_hashes_count {
                    break;
                }
                self.next_char();
                ending_hashes_count += 1;
            }
            if ending_hashes_count == beginning_hashes_count {
                break;
            } else {
                str_literal.push('"');
                for _ in 0..ending_hashes_count {
                    str_literal.push('#');
                }
            }
        }

        let str_literal_token = Token::RawStr(str_literal, beginning_hashes_count as u8);

        let end = self.position;
        Ok(str_literal_token.into_span(start, end))
    }

    fn eat_raw_string_or_alpha_numeric(&mut self) -> SpannedTokenResult {
        // Problem: we commit to eating raw strings once we see one or two characters.
        // This is unclean, but likely ok in all practical cases, and works with existing
        // `Lexer` methods.
        let peek1 = self.peek_char().unwrap_or('X');
        let peek2 = self.peek2_char().unwrap_or('X');
        match (peek1, peek2) {
            ('#', '#') | ('#', '"') | ('"', _) => self.eat_raw_string(),
            _ => self.eat_alpha_numeric('r'),
        }
    }

    fn eat_quote_or_alpha_numeric(&mut self) -> SpannedTokenResult {
        let (start, word, end) = self.lex_word('q');
        if word != "quote" {
            return self.lookup_word_token(word, start, end);
        }

        let mut delimiter = self.next_token()?;
        while let Token::Whitespace(_) = delimiter.token() {
            delimiter = self.next_token()?;
        }

        let (start_delim, end_delim) = match delimiter.token() {
            Token::LeftBrace => (Token::LeftBrace, Token::RightBrace),
            Token::LeftBracket => (Token::LeftBracket, Token::RightBracket),
            Token::LeftParen => (Token::LeftParen, Token::RightParen),
            _ => return Err(LexerErrorKind::InvalidQuoteDelimiter { delimiter }),
        };

        let mut tokens = Vec::new();

        // Keep track of each nested delimiter we need to close.
        let mut nested_delimiters = vec![delimiter];

        while !nested_delimiters.is_empty() {
            let token = self.next_token()?;

            if *token.token() == start_delim {
                nested_delimiters.push(token.clone());
            } else if *token.token() == end_delim {
                nested_delimiters.pop();
            } else if *token.token() == Token::EOF {
                let start_delim =
                    nested_delimiters.pop().expect("If this were empty, we wouldn't be looping");
                return Err(LexerErrorKind::UnclosedQuote { start_delim, end_delim });
            }

            tokens.push(token);
        }

        // Pop the closing delimiter from the token stream
        if !tokens.is_empty() {
            tokens.pop();
        }

        let end = self.position;
        Ok(Token::Quote(Tokens(tokens)).into_span(start, end))
    }

    fn parse_comment(&mut self, start: u32) -> SpannedTokenResult {
        let doc_style = match self.peek_char() {
            Some('!') => {
                self.next_char();
                Some(DocStyle::Inner)
            }
            Some('/') if self.peek2_char() != '/'.into() => {
                self.next_char();
                Some(DocStyle::Outer)
            }
            _ => None,
        };
        let comment = self.eat_while(None, |ch| ch != '\n');

        if !comment.is_ascii() {
            let span = Span::from(start..self.position);
            return Err(LexerErrorKind::NonAsciiComment { span });
        }

        if doc_style.is_none() && self.skip_comments {
            return self.next_token();
        }

        Ok(Token::LineComment(comment, doc_style).into_span(start, self.position))
    }

    fn parse_block_comment(&mut self, start: u32) -> SpannedTokenResult {
        let doc_style = match self.peek_char() {
            Some('!') => {
                self.next_char();
                Some(DocStyle::Inner)
            }
            Some('*') if !matches!(self.peek2_char(), Some('*' | '/')) => {
                self.next_char();
                Some(DocStyle::Outer)
            }
            _ => None,
        };

        let mut depth = 1usize;

        let mut content = String::new();
        while let Some(ch) = self.next_char() {
            match ch {
                '/' if self.peek_char_is('*') => {
                    self.next_char();
                    depth += 1;
                }
                '*' if self.peek_char_is('/') => {
                    self.next_char();
                    depth -= 1;

                    // This block comment is closed, so for a construction like "/* */ */"
                    // there will be a successfully parsed block comment "/* */"
                    // and " */" will be processed separately.
                    if depth == 0 {
                        break;
                    }
                }
                ch => content.push(ch),
            }
        }

        if depth == 0 {
            if !content.is_ascii() {
                let span = Span::from(start..self.position);
                return Err(LexerErrorKind::NonAsciiComment { span });
            }

            if doc_style.is_none() && self.skip_comments {
                return self.next_token();
            }
            Ok(Token::BlockComment(content, doc_style).into_span(start, self.position))
        } else {
            let span = Span::inclusive(start, self.position);
            Err(LexerErrorKind::UnterminatedBlockComment { span })
        }
    }

    fn is_code_whitespace(c: char) -> bool {
        c == '\t' || c == '\n' || c == '\r' || c == ' '
    }

    /// Skips white space. They are not significant in the source language
    fn eat_whitespace(&mut self, initial_char: char) -> SpannedToken {
        let start = self.position;
        let whitespace = self.eat_while(initial_char.into(), Self::is_code_whitespace);
        SpannedToken::new(Token::Whitespace(whitespace), Span::inclusive(start, self.position))
    }
}

impl<'a> Iterator for Lexer<'a> {
    type Item = SpannedTokenResult;

    fn next(&mut self) -> Option<Self::Item> {
        if self.done {
            None
        } else {
            Some(self.next_token())
        }
    }
}

#[cfg(test)]
mod tests {
    use iter_extended::vecmap;

    use super::*;

    #[test]
    fn test_single_multi_char() {
        let input = "! != + ( ) { } [ ] | , ; : :: < <= > >= & - -> . .. ..= % / * = == << >>";

        let expected = vec![
            Token::Bang,
            Token::NotEqual,
            Token::Plus,
            Token::LeftParen,
            Token::RightParen,
            Token::LeftBrace,
            Token::RightBrace,
            Token::LeftBracket,
            Token::RightBracket,
            Token::Pipe,
            Token::Comma,
            Token::Semicolon,
            Token::Colon,
            Token::DoubleColon,
            Token::Less,
            Token::LessEqual,
            Token::Greater,
            Token::GreaterEqual,
            Token::Ampersand,
            Token::Minus,
            Token::Arrow,
            Token::Dot,
            Token::DoubleDot,
            Token::DoubleDotEqual,
            Token::Percent,
            Token::Slash,
            Token::Star,
            Token::Assign,
            Token::Equal,
            Token::ShiftLeft,
            Token::Greater,
            Token::Greater,
            Token::EOF,
        ];

        let mut lexer = Lexer::new(input);

        for token in expected.into_iter() {
            let got = lexer.next_token().unwrap();
            assert_eq!(got, token);
        }
    }

    #[test]
    fn invalid_attribute() {
        let input = "#";
        let mut lexer = Lexer::new(input);

        let token = lexer.next().unwrap();
        assert!(token.is_err());
    }

    #[test]
    fn test_attribute_start() {
        let input = r#"#[something]"#;
        let mut lexer = Lexer::new(input);

        let token = lexer.next_token().unwrap();
        assert_eq!(token.token(), &Token::AttributeStart { is_inner: false, is_tag: false });
    }

    #[test]
    fn test_attribute_start_with_tag() {
        let input = r#"#['something]"#;
        let mut lexer = Lexer::new(input);

        let token = lexer.next_token().unwrap();
        assert_eq!(token.token(), &Token::AttributeStart { is_inner: false, is_tag: true });
    }

    #[test]
    fn test_inner_attribute_start() {
        let input = r#"#![something]"#;
        let mut lexer = Lexer::new(input);

        let token = lexer.next_token().unwrap();
        assert_eq!(token.token(), &Token::AttributeStart { is_inner: true, is_tag: false });
    }

    #[test]
    fn test_inner_attribute_start_with_tag() {
        let input = r#"#!['something]"#;
        let mut lexer = Lexer::new(input);

        let token = lexer.next_token().unwrap();
        assert_eq!(token.token(), &Token::AttributeStart { is_inner: true, is_tag: true });
    }

    #[test]
    fn test_int_type() {
        let input = "u16 i16 i108 u104.5";

        let expected = vec![
            Token::IntType(IntType::Unsigned(16)),
            Token::IntType(IntType::Signed(16)),
            Token::IntType(IntType::Signed(108)),
            Token::IntType(IntType::Unsigned(104)),
            Token::Dot,
            Token::Int(5_i128.into()),
        ];

        let mut lexer = Lexer::new(input);
        for token in expected.into_iter() {
            let got = lexer.next_token().unwrap();
            assert_eq!(got, token);
        }
    }

    #[test]
    fn test_int_too_large() {
        let modulus = FieldElement::modulus();
        let input = modulus.to_string();

        let mut lexer = Lexer::new(&input);
        let token = lexer.next_token();
        assert!(
            matches!(token, Err(LexerErrorKind::IntegerLiteralTooLarge { .. })),
            "expected {input} to throw error"
        );
    }

    #[test]
    fn test_arithmetic_sugar() {
        let input = "+= -= *= /= %=";

        let expected = vec![
            Token::Plus,
            Token::Assign,
            Token::Minus,
            Token::Assign,
            Token::Star,
            Token::Assign,
            Token::Slash,
            Token::Assign,
            Token::Percent,
            Token::Assign,
        ];

        let mut lexer = Lexer::new(input);
        for token in expected.into_iter() {
            let got = lexer.next_token().unwrap();
            assert_eq!(got, token);
        }
    }

    #[test]
    fn unterminated_block_comment() {
        let input = "/*/";

        let mut lexer = Lexer::new(input);
        let token = lexer.next().unwrap();

        assert!(token.is_err());
    }

    #[test]
    fn test_comment() {
        let input = "// hello
        let x = 5
    ";

        let expected = vec![
            Token::Keyword(Keyword::Let),
            Token::Ident("x".to_string()),
            Token::Assign,
            Token::Int(FieldElement::from(5_i128)),
        ];

        let mut lexer = Lexer::new(input);
        for token in expected.into_iter() {
            let first_lexer_output = lexer.next_token().unwrap();
            assert_eq!(first_lexer_output, token);
        }
    }

    #[test]
    fn test_block_comment() {
        let input = "
    /* comment */
    let x = 5
    /* comment */
    ";

        let expected = vec![
            Token::Keyword(Keyword::Let),
            Token::Ident("x".to_string()),
            Token::Assign,
            Token::Int(FieldElement::from(5_i128)),
        ];

        let mut lexer = Lexer::new(input);
        for token in expected.into_iter() {
            let first_lexer_output = lexer.next_token().unwrap();
            assert_eq!(first_lexer_output, token);
        }
    }

    #[test]
    fn test_comments() {
        let input = "
            // comment
            /// comment
            //! comment
            /* comment */
            /** outer doc block */
            /*! inner doc block */
        ";
        let expected = [
            Token::LineComment(" comment".into(), None),
            Token::LineComment(" comment".into(), DocStyle::Outer.into()),
            Token::LineComment(" comment".into(), DocStyle::Inner.into()),
            Token::BlockComment(" comment ".into(), None),
            Token::BlockComment(" outer doc block ".into(), DocStyle::Outer.into()),
            Token::BlockComment(" inner doc block ".into(), DocStyle::Inner.into()),
        ];

        let mut lexer = Lexer::new(input).skip_comments(false);
        for token in expected {
            let first_lexer_output = lexer.next_token().unwrap();
            assert_eq!(token, first_lexer_output);
        }
    }

    #[test]
    fn test_nested_block_comments() {
        let input = "
    /*   /* */  /** */  /*! */  */
    let x = 5
    /*   /* */  /** */  /*! */  */
    ";

        let expected = vec![
            Token::Keyword(Keyword::Let),
            Token::Ident("x".to_string()),
            Token::Assign,
            Token::Int(FieldElement::from(5_i128)),
        ];

        let mut lexer = Lexer::new(input);
        for token in expected.into_iter() {
            let first_lexer_output = lexer.next_token().unwrap();
            assert_eq!(first_lexer_output, token);
        }
    }
    #[test]
    fn test_eat_string_literal() {
        let input = "let _word = \"hello\"";

        let expected = vec![
            Token::Keyword(Keyword::Let),
            Token::Ident("_word".to_string()),
            Token::Assign,
            Token::Str("hello".to_string()),
        ];
        let mut lexer = Lexer::new(input);

        for token in expected.into_iter() {
            let got = lexer.next_token().unwrap();
            assert_eq!(got, token);
        }
    }

    #[test]
    fn test_eat_integer_literals() {
        let test_cases: Vec<(&str, Token)> = vec![
            ("0x05", Token::Int(5_i128.into())),
            ("5", Token::Int(5_i128.into())),
            ("0x1234_5678", Token::Int(0x1234_5678_u128.into())),
            ("0x_01", Token::Int(0x1_u128.into())),
            ("1_000_000", Token::Int(1_000_000_u128.into())),
        ];

        for (input, expected_token) in test_cases {
            let mut lexer = Lexer::new(input);
            let got = lexer.next_token().unwrap();
            assert_eq!(got.token(), &expected_token);
        }
    }

    #[test]
    fn test_reject_invalid_underscores_in_integer_literal() {
        let test_cases: Vec<&str> = vec!["0x05_", "5_", "5__5", "0x5__5"];

        for input in test_cases {
            let mut lexer = Lexer::new(input);
            let token = lexer.next_token();
            assert!(
                matches!(token, Err(LexerErrorKind::InvalidIntegerLiteral { .. })),
                "expected {input} to throw error"
            );
        }
    }

    #[test]
    fn test_span() {
        let input = "let x = 5";

        // Let
        let start_position = Position::default();
        let let_position = start_position + 2;
        let let_token = Token::Keyword(Keyword::Let).into_span(start_position, let_position);

        // Skip whitespace
        let whitespace_position = let_position + 1;

        // Identifier position
        let ident_position = whitespace_position + 1;
        let ident_token = Token::Ident("x".to_string()).into_single_span(ident_position);

        // Skip whitespace
        let whitespace_position = ident_position + 1;

        // Assign position
        let assign_position = whitespace_position + 1;
        let assign_token = Token::Assign.into_single_span(assign_position);

        // Skip whitespace
        let whitespace_position = assign_position + 1;

        // Int position
        let int_position = whitespace_position + 1;
        let int_token = Token::Int(5_i128.into()).into_single_span(int_position);

        let expected = vec![let_token, ident_token, assign_token, int_token];
        let mut lexer = Lexer::new(input);

        for spanned_token in expected.into_iter() {
            let got = lexer.next_token().unwrap();
            assert_eq!(got.to_span(), spanned_token.to_span());
            assert_eq!(got, spanned_token);
        }
    }

    #[test]
    fn test_basic_language_syntax() {
        let input = "
        let five = 5;
        let ten : Field = 10;
        let mul = fn(x, y) {
            x * y;
        };
        constrain mul(five, ten) == 50;
        assert(ten + five == 15);
    ";

        let expected = vec![
            Token::Keyword(Keyword::Let),
            Token::Ident("five".to_string()),
            Token::Assign,
            Token::Int(5_i128.into()),
            Token::Semicolon,
            Token::Keyword(Keyword::Let),
            Token::Ident("ten".to_string()),
            Token::Colon,
            Token::Keyword(Keyword::Field),
            Token::Assign,
            Token::Int(10_i128.into()),
            Token::Semicolon,
            Token::Keyword(Keyword::Let),
            Token::Ident("mul".to_string()),
            Token::Assign,
            Token::Keyword(Keyword::Fn),
            Token::LeftParen,
            Token::Ident("x".to_string()),
            Token::Comma,
            Token::Ident("y".to_string()),
            Token::RightParen,
            Token::LeftBrace,
            Token::Ident("x".to_string()),
            Token::Star,
            Token::Ident("y".to_string()),
            Token::Semicolon,
            Token::RightBrace,
            Token::Semicolon,
            Token::Keyword(Keyword::Constrain),
            Token::Ident("mul".to_string()),
            Token::LeftParen,
            Token::Ident("five".to_string()),
            Token::Comma,
            Token::Ident("ten".to_string()),
            Token::RightParen,
            Token::Equal,
            Token::Int(50_i128.into()),
            Token::Semicolon,
            Token::Keyword(Keyword::Assert),
            Token::LeftParen,
            Token::Ident("ten".to_string()),
            Token::Plus,
            Token::Ident("five".to_string()),
            Token::Equal,
            Token::Int(15_i128.into()),
            Token::RightParen,
            Token::Semicolon,
            Token::EOF,
        ];
        let mut lexer = Lexer::new(input);

        for token in expected.into_iter() {
            let got = lexer.next_token().unwrap();
            assert_eq!(got, token);
        }
    }

    // returns a vector of:
    //   (expected_token_discriminator, strings_to_lex)
    // expected_token_discriminator matches a given token when
    // std::mem::discriminant returns the same discriminant for both.
    fn blns_base64_to_statements(base64_str: String) -> Vec<(Option<Token>, Vec<String>)> {
        use base64::engine::general_purpose;
        use std::borrow::Cow;
        use std::io::Cursor;
        use std::io::Read;

        let mut wrapped_reader = Cursor::new(base64_str);
        let mut decoder =
            base64::read::DecoderReader::new(&mut wrapped_reader, &general_purpose::STANDARD);
        let mut base64_decoded = Vec::new();
        decoder.read_to_end(&mut base64_decoded).unwrap();

        // NOTE: when successful, this is the same conversion method as used in
        // noirc_driver::stdlib::stdlib_paths_with_source, viz.
        //
        // let source = std::str::from_utf8(..).unwrap().to_string();
        let s: Cow<'_, str> = match std::str::from_utf8(&base64_decoded) {
            Ok(s) => std::borrow::Cow::Borrowed(s),
            Err(_err) => {
                // recover as much of the string as possible
                // when str::from_utf8 fails
                String::from_utf8_lossy(&base64_decoded)
            }
        };

        vec![
            // Token::Ident(_)
            (None, vec![format!("let \"{s}\" = ();")]),
            (Some(Token::Str("".to_string())), vec![format!("let s = \"{s}\";")]),
            (
                Some(Token::RawStr("".to_string(), 0)),
                vec![
                    // let s = r"Hello world";
                    format!("let s = r\"{s}\";"),
                    // let s = r#"Simon says "hello world""#;
                    format!("let s = r#\"{s}\"#;"),
                    // // Any number of hashes may be used (>= 1) as long as the string also terminates with the same number of hashes
                    // let s = r#####"One "#, Two "##, Three "###, Four "####, Five will end the string."#####;
                    format!("let s = r##\"{s}\"##;"),
                    format!("let s = r###\"{s}\"###;"),
                    format!("let s = r####\"{s}\"####; "),
                    format!("let s = r#####\"{s}\"#####;"),
                ],
            ),
            (Some(Token::FmtStr("".to_string())), vec![format!("assert(x == y, f\"{s}\");")]),
            // expected token not found
            // (Some(Token::LineComment("".to_string(), None)), vec![
            (None, vec![format!("//{s}"), format!("// {s}")]),
            // expected token not found
            // (Some(Token::BlockComment("".to_string(), None)), vec![
            (None, vec![format!("/*{s}*/"), format!("/* {s} */"), format!("/*\n{s}\n*/")]),
        ]
    }

    #[test]
    fn test_big_list_of_naughty_strings() {
        use std::mem::discriminant;

        let blns_contents = include_str!("./blns/blns.base64.json");
        let blns_base64: Vec<String> =
            serde_json::from_str(blns_contents).expect("BLNS json invalid");
        for blns_base64_str in blns_base64 {
            let statements = blns_base64_to_statements(blns_base64_str);
            for (token_discriminator_opt, blns_program_strs) in statements {
                for blns_program_str in blns_program_strs {
                    let mut expected_token_found = false;
                    let mut lexer = Lexer::new(&blns_program_str);
                    let mut result_tokens = Vec::new();
                    loop {
                        match lexer.next_token() {
                            Ok(next_token) => {
                                result_tokens.push(next_token.clone());
                                expected_token_found |= token_discriminator_opt
                                    .as_ref()
                                    .map(|token_discriminator| {
                                        discriminant(token_discriminator)
                                            == discriminant(next_token.token())
                                    })
                                    .unwrap_or(true);

                                if next_token == Token::EOF {
                                    assert!(lexer.done, "lexer not done when EOF emitted!");
                                    break;
                                }
                            }

                            Err(LexerErrorKind::InvalidIntegerLiteral { .. })
                            | Err(LexerErrorKind::UnexpectedCharacter { .. })
                            | Err(LexerErrorKind::NonAsciiComment { .. })
                            | Err(LexerErrorKind::UnterminatedBlockComment { .. }) => {
                                expected_token_found = true;
                            }
                            Err(err) => {
                                panic!("Unexpected lexer error found: {:?}", err)
                            }
                        }
                    }

                    assert!(
                        expected_token_found,
                        "expected token not found: {token_discriminator_opt:?}\noutput:\n{result_tokens:?}",
                    );
                }
            }
        }
    }

    #[test]
    fn test_quote() {
        // cases is a vector of pairs of (test string, expected # of tokens in token stream)
        let cases = vec![
            ("quote {}", 0),
            ("quote { a.b }", 3),
            ("quote { ) ( }", 2), // invalid syntax is fine in a quote
            ("quote { { } }", 2), // Nested `{` and `}` shouldn't close the quote as long as they are matched.
            ("quote { 1 { 2 { 3 { 4 { 5 } 4 4 } 3 3 } 2 2 } 1 1 }", 21),
            ("quote [ } } ]", 2), // In addition to `{}`, `[]`, and `()` can also be used as delimiters.
            ("quote [ } foo[] } ]", 5),
            ("quote ( } () } )", 4),
        ];

        for (source, expected_stream_length) in cases {
            let mut tokens = vecmap(Lexer::new(source), |result| result.unwrap().into_token());

            // All examples should be a single TokenStream token followed by an EOF token.
            assert_eq!(tokens.len(), 2, "Unexpected token count: {tokens:?}");

            tokens.pop();
            match tokens.pop().unwrap() {
                Token::Quote(stream) => assert_eq!(stream.0.len(), expected_stream_length),
                other => panic!("test_quote test failure! Expected a single TokenStream token, got {other} for input `{source}`")
            }
        }
    }

    #[test]
    fn test_unclosed_quote() {
        let cases = vec!["quote {", "quote { {  }", "quote [ []", "quote (((((((())))"];

        for source in cases {
            // `quote` is not itself a keyword so if the token stream fails to
            // parse we don't expect any valid tokens from the quote construct
            for token in Lexer::new(source) {
                assert!(token.is_err(), "Expected Err, found {token:?}");
            }
        }
    }

    #[test]
    fn test_non_ascii_comments() {
        let cases = vec!["// 🙂", "// schön", "/* in the middle 🙂 of a comment */"];

        for source in cases {
            let mut lexer = Lexer::new(source);
            assert!(
                lexer.any(|token| matches!(token, Err(LexerErrorKind::NonAsciiComment { .. }))),
                "Expected NonAsciiComment error"
            );
        }
    }
}<|MERGE_RESOLUTION|>--- conflicted
+++ resolved
@@ -306,25 +306,6 @@
             self.next_char();
         }
 
-<<<<<<< HEAD
-        let contents_start = self.position + 1;
-        let mut attribute_name = self.eat_while(None, |ch| ch != '(' && ch != ']');
-
-        attribute_name.push_str(&self.eat_while(None, |ch| ch != ']'));
-        let word = attribute_name;
-        let contents_end = self.position;
-
-        if !self.peek_char_is(']') {
-            return Err(LexerErrorKind::UnexpectedCharacter {
-                span: Span::single_char(self.position),
-                expected: "]".to_owned(),
-                found: self.next_char(),
-            });
-        }
-        self.next_char();
-
-=======
->>>>>>> fb1a8ca6
         let end = self.position;
 
         Ok(Token::AttributeStart { is_inner, is_tag }.into_span(start, end))
