--- conflicted
+++ resolved
@@ -181,24 +181,6 @@
             .map(|p| p.into())
     };
 
-<<<<<<< HEAD
-    let program_results: Vec<CompilationResult<()>> = binary_packages
-        .par_iter()
-        .map(|package| {
-            let (program, warnings) = compile_program(
-                file_manager,
-                parsed_files,
-                workspace,
-                package,
-                compile_options,
-                load_cached_program(package),
-                false,
-            )?;
-
-            let target_width =
-                get_target_width(package.expression_width, compile_options.expression_width);
-            let program = nargo::ops::transform_program(program, target_width);
-=======
     let compile_package = |package| {
         let (program, warnings) = compile_program(
             file_manager,
@@ -207,6 +189,7 @@
             package,
             compile_options,
             load_cached_program(package),
+            false,
         )?;
 
         let target_width =
@@ -217,7 +200,6 @@
 
         Ok(((), warnings))
     };
->>>>>>> f0c26860
 
     // Configure a thread pool with a larger stack size to prevent overflowing stack in large programs.
     // Default is 2MB.
