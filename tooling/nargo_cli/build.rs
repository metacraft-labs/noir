use std::collections::HashMap;
use std::fs::File;
use std::io::Write;
use std::path::{Path, PathBuf};
use std::{env, fs};

const GIT_COMMIT: &&str = &"GIT_COMMIT";

fn main() {
    // Only use build_data if the environment variable isn't set.
    if std::env::var(GIT_COMMIT).is_err() {
        build_data::set_GIT_COMMIT();
        build_data::set_GIT_DIRTY();
        build_data::no_debug_rebuilds();
    }

    let out_dir = env::var("OUT_DIR").unwrap();
    let destination = Path::new(&out_dir).join("execute.rs");
    let mut test_file = File::create(destination).unwrap();

    // Try to find the directory that Cargo sets when it is running; otherwise fallback to assuming the CWD
    // is the root of the repository and append the crate path
    let root_dir = match std::env::var("CARGO_MANIFEST_DIR") {
        Ok(dir) => PathBuf::from(dir).parent().unwrap().parent().unwrap().to_path_buf(),
        Err(_) => std::env::current_dir().unwrap(),
    };
    let test_dir = root_dir.join("test_programs");

    // Rebuild if the tests have changed
    println!("cargo:rerun-if-changed=tests");
    println!("cargo:rerun-if-changed={}", test_dir.as_os_str().to_str().unwrap());

    generate_execution_success_tests(&mut test_file, &test_dir);
    generate_execution_failure_tests(&mut test_file, &test_dir);
    generate_noir_test_success_tests(&mut test_file, &test_dir);
    generate_noir_test_failure_tests(&mut test_file, &test_dir);
    generate_compile_success_empty_tests(&mut test_file, &test_dir);
    generate_compile_success_contract_tests(&mut test_file, &test_dir);
    generate_compile_success_no_bug_tests(&mut test_file, &test_dir);
    generate_compile_failure_tests(&mut test_file, &test_dir);
    generate_noirc_frontend_failure_tests(&mut test_file, &test_dir);
    generate_plonky2_prove_success_tests(&mut test_file, &test_dir);
    generate_plonky2_prove_failure_tests(&mut test_file, &test_dir);
    generate_plonky2_prove_unsupported_tests(&mut test_file, &test_dir);
    generate_plonky2_prove_crash_tests(&mut test_file, &test_dir);
    generate_plonky2_verify_success_tests(&mut test_file, &test_dir);
    generate_plonky2_verify_failure_tests(&mut test_file, &test_dir);
    generate_plonky2_trace_tests(&mut test_file, &test_dir);
    generate_plonky2_show_plonky2_regression_tests(&mut test_file, &test_dir);
    generate_formal_verify_success_tests(&mut test_file, &test_dir);
    generate_formal_verify_failure_tests(&mut test_file, &test_dir);
}

/// Some tests are explicitly ignored in brillig due to them failing.
/// These should be fixed and removed from this list.
const IGNORED_BRILLIG_TESTS: [&str; 11] = [
    // Takes a very long time to execute as large loops do not get simplified.
    "regression_4709",
    // bit sizes for bigint operation doesn't match up.
    "bigint",
    // ICE due to looking for function which doesn't exist.
    "fold_after_inlined_calls",
    "fold_basic",
    "fold_basic_nested_call",
    "fold_call_witness_condition",
    "fold_complex_outputs",
    "fold_distinct_return",
    "fold_fibonacci",
    "fold_numeric_generic_poseidon",
    // Expected to fail as test asserts on which runtime it is in.
    "is_unconstrained",
];

/// Discovers all test directories for the given `test_sub_dir` (if it exists) and returns an
/// iterator over pairs of the test name and the path to the directory that contains the test. If
/// there are no tests returns an empty iterator.
fn read_test_cases(
    test_data_dir: &Path,
    test_sub_dir: &str,
) -> Box<dyn Iterator<Item = (String, PathBuf)>> {
    let test_data_dir = test_data_dir.join(test_sub_dir);
    if let Ok(test_data_read_dir) = fs::read_dir(test_data_dir) {
        let test_case_dirs = test_data_read_dir
            .flatten()
            .filter(|c| c.path().is_dir() && c.path().join("Nargo.toml").exists());

        Box::new(test_case_dirs.into_iter().map(|dir| {
            let test_name =
                dir.file_name().into_string().expect("Directory can't be converted to string");
            if test_name.contains('-') {
                panic!(
                    "Invalid test directory: {test_name}. Cannot include `-`, please convert to `_`"
                );
            }
            (test_name, dir.path())
        }))
    } else {
        Box::new([].into_iter())
    }
}

fn generate_test_case(
    test_file: &mut File,
    test_name: &str,
    test_dir: &std::path::Display,
    test_content: &str,
) {
    write!(
        test_file,
        r#"
#[test]
fn test_{test_name}() {{
    let test_program_dir = PathBuf::from("{test_dir}");

    let mut nargo = Command::cargo_bin("nargo").unwrap();
    nargo.arg("--program-dir").arg(test_program_dir);
    {test_content}
}}
"#
    )
    .expect("Could not write templated test file.");
}

fn generate_execution_success_tests(test_file: &mut File, test_data_dir: &Path) {
    let test_type = "execution_success";
    let test_cases = read_test_cases(test_data_dir, test_type);

    writeln!(
        test_file,
        "mod {test_type} {{
        use super::*;
    "
    )
    .unwrap();
    for (test_name, test_dir) in test_cases {
        let test_dir = test_dir.display();

        generate_test_case(
            test_file,
            &test_name,
            &test_dir,
            r#"
                nargo.arg("execute").arg("--force");
            
                nargo.assert().success();"#,
        );

        if !IGNORED_BRILLIG_TESTS.contains(&test_name.as_str()) {
            generate_test_case(
                test_file,
                &format!("{test_name}_brillig"),
                &test_dir,
                r#"
                nargo.arg("execute").arg("--force").arg("--force-brillig");
            
                nargo.assert().success();"#,
            );
        }
    }
    writeln!(test_file, "}}").unwrap();
}

fn generate_execution_failure_tests(test_file: &mut File, test_data_dir: &Path) {
    let test_type = "execution_failure";
    let test_cases = read_test_cases(test_data_dir, test_type);

    writeln!(
        test_file,
        "mod {test_type} {{
        use super::*;
    "
    )
    .unwrap();
    for (test_name, test_dir) in test_cases {
        let test_dir = test_dir.display();

        generate_test_case(
            test_file,
            &test_name,
            &test_dir,
            r#"
                nargo.arg("execute").arg("--force");
            
                nargo.assert().failure().stderr(predicate::str::contains("The application panicked (crashed).").not());"#,
        );
    }
    writeln!(test_file, "}}").unwrap();
}

fn generate_noir_test_success_tests(test_file: &mut File, test_data_dir: &Path) {
    let test_type = "noir_test_success";
    let test_cases = read_test_cases(test_data_dir, "noir_test_success");

    writeln!(
        test_file,
        "mod {test_type} {{
        use super::*;
    "
    )
    .unwrap();
    for (test_name, test_dir) in test_cases {
        let test_dir = test_dir.display();

        generate_test_case(
            test_file,
            &test_name,
            &test_dir,
            r#"
        nargo.arg("test");
        
        nargo.assert().success();"#,
        );
    }
    writeln!(test_file, "}}").unwrap();
}

fn generate_noir_test_failure_tests(test_file: &mut File, test_data_dir: &Path) {
    let test_type = "noir_test_failure";
    let test_cases = read_test_cases(test_data_dir, test_type);

    writeln!(
        test_file,
        "mod {test_type} {{
        use super::*;
    "
    )
    .unwrap();
    for (test_name, test_dir) in test_cases {
        let test_dir = test_dir.display();
        generate_test_case(
            test_file,
            &test_name,
            &test_dir,
            r#"
        nargo.arg("test");
        
        nargo.assert().failure();"#,
        );
    }
    writeln!(test_file, "}}").unwrap();
}

fn generate_compile_success_empty_tests(test_file: &mut File, test_data_dir: &Path) {
    let test_type = "compile_success_empty";
    let test_cases = read_test_cases(test_data_dir, test_type);

    writeln!(
        test_file,
        "mod {test_type} {{
        use super::*;
    "
    )
    .unwrap();
    for (test_name, test_dir) in test_cases {
        let test_dir = test_dir.display();

        let assert_zero_opcodes = r#"
        let output = nargo.output().expect("Failed to execute command");

        if !output.status.success() {{
            panic!("`nargo info` failed with: {}", String::from_utf8(output.stderr).unwrap_or_default());
        }}
    
        // `compile_success_empty` tests should be able to compile down to an empty circuit.
        let json: serde_json::Value = serde_json::from_slice(&output.stdout).unwrap_or_else(|e| {{
            panic!("JSON was not well-formatted {:?}\n\n{:?}", e, std::str::from_utf8(&output.stdout))
        }});
        let num_opcodes = &json["programs"][0]["functions"][0]["opcodes"];
        assert_eq!(num_opcodes.as_u64().expect("number of opcodes should fit in a u64"), 0);
        "#;

        generate_test_case(
            test_file,
            &test_name,
            &test_dir,
            &format!(
                r#"
                nargo.arg("info").arg("--json").arg("--force");
                
                {assert_zero_opcodes}"#,
            ),
        );
    }
    writeln!(test_file, "}}").unwrap();
}

fn generate_compile_success_contract_tests(test_file: &mut File, test_data_dir: &Path) {
    let test_type = "compile_success_contract";
    let test_cases = read_test_cases(test_data_dir, test_type);

    writeln!(
        test_file,
        "mod {test_type} {{
        use super::*;
    "
    )
    .unwrap();
    for (test_name, test_dir) in test_cases {
        let test_dir = test_dir.display();

        generate_test_case(
            test_file,
            &test_name,
            &test_dir,
            r#"
        nargo.arg("compile").arg("--force");
        nargo.assert().success();"#,
        );
    }
    writeln!(test_file, "}}").unwrap();
}

/// Generate tests for checking that the contract compiles and there are no "bugs" in stderr
fn generate_compile_success_no_bug_tests(test_file: &mut File, test_data_dir: &Path) {
    let test_type = "compile_success_no_bug";
    let test_cases = read_test_cases(test_data_dir, test_type);

    writeln!(
        test_file,
        "mod {test_type} {{
        use super::*;
    "
    )
    .unwrap();
    for (test_name, test_dir) in test_cases {
        let test_dir = test_dir.display();

        generate_test_case(
            test_file,
            &test_name,
            &test_dir,
            r#"
        nargo.arg("compile").arg("--force");
        nargo.assert().success().stderr(predicate::str::contains("bug:").not());"#,
        );
    }
    writeln!(test_file, "}}").unwrap();
}

fn generate_compile_failure_tests(test_file: &mut File, test_data_dir: &Path) {
    let test_type = "compile_failure";
    let test_cases = read_test_cases(test_data_dir, test_type);

    writeln!(
        test_file,
        "mod {test_type} {{
        use super::*;
    "
    )
    .unwrap();
    for (test_name, test_dir) in test_cases {
        let test_dir = test_dir.display();

        generate_test_case(
            test_file,
            &test_name,
            &test_dir,
            r#"nargo.arg("compile").arg("--force");
        
        nargo.assert().failure().stderr(predicate::str::contains("The application panicked (crashed).").not());"#,
        );
    }
<<<<<<< HEAD
}

/// Test input programs that are expected to trigger an error in noirc_frontend.
fn generate_noirc_frontend_failure_tests(test_file: &mut File, test_data_dir: &Path) {
    let test_type = "noirc_frontend_failure";
    let test_cases = read_test_cases(test_data_dir, test_type);

    let expected_messages = HashMap::from([
        (
            "invalid_bit_size",
            vec!["Use of invalid bit size 60", "Allowed bit sizes for integers are 1, 8, 32, 64"],
        ),
        ("diff_bit_sizes_add", vec!["Integers must have the same bit width"]),
        ("diff_bit_sizes_mul", vec!["Integers must have the same bit width"]),
        ("diff_bit_sizes_sub", vec!["Integers must have the same bit width"]),
        ("diff_bit_sizes_div", vec!["Integers must have the same bit width"]),
        (
            "field_plus_int",
            vec![
                "Types in a binary operation should match, but found Field and u64",
                "Unused expression result of type Field", // stanm: misleading warning
            ],
        ),
        ("field_comparison", vec!["Fields cannot be compared, try casting to an integer first"]),
    ]);

    for (test_name, test_dir) in test_cases {
        write!(
            test_file,
            r#"
#[test]
fn noirc_frontend_failure_{test_name}() {{
    let test_program_dir = PathBuf::from("{test_dir}");

    let mut cmd = Command::cargo_bin("nargo").unwrap();
    cmd.arg("--program-dir").arg(test_program_dir);
    cmd.arg("prove");

    cmd.assert().failure().stderr(predicate::str::contains("The application panicked (crashed).").not());
            "#,
            test_dir = test_dir.display(),
        )
        .expect("Could not write templated test file.");

        // Not all tests have expected messages, so match.
        match expected_messages.get(test_name.as_str()) {
            Some(messages) => {
                for message in messages.iter() {
                    write!(
                        test_file,
                        r#"
    cmd.assert().failure().stderr(predicate::str::contains("{message}"));"#
                    )
                    .expect("Could not write templated test file.");
                }
            }
            None => {}
        }

        write!(
            test_file,
            r#"
}}
"#
        )
        .expect("Could not write templated test file.");
    }
}

/// Tests using the experimental PLONKY2 backend as a proving engine that are expected to succeed.
fn generate_plonky2_prove_success_tests(test_file: &mut File, test_data_dir: &Path) {
    let test_type = "plonky2_prove_success";
    let test_cases = read_test_cases(test_data_dir, test_type);
    for (test_name, test_dir) in test_cases {
        write!(
            test_file,
            r#"
#[test]
fn plonky2_prove_success_{test_name}() {{
    let test_program_dir = PathBuf::from("{test_dir}");

    let mut cmd = Command::cargo_bin("nargo").unwrap();
    cmd.arg("--program-dir").arg(test_program_dir);
    cmd.arg("prove");

    cmd.assert().success();
}}
            "#,
            test_dir = test_dir.display(),
        )
        .expect("Could not write templated test file.");
    }
}

/// Tests using the experimental PLONKY2 backend as a proving engine that are expected to fail.
fn generate_plonky2_prove_failure_tests(test_file: &mut File, test_data_dir: &Path) {
    let test_type = "plonky2_prove_failure";
    let test_cases = read_test_cases(test_data_dir, test_type);

    let expected_messages = HashMap::from([("simple_add", vec!["Cannot satisfy constraint"])]);

    for (test_name, test_dir) in test_cases {
        write!(
            test_file,
            r#"
#[test]
fn plonky2_prove_failure_{test_name}() {{
    let test_program_dir = PathBuf::from("{test_dir}");

    let mut cmd = Command::cargo_bin("nargo").unwrap();
    cmd.arg("--program-dir").arg(test_program_dir);
    cmd.arg("prove");

    cmd.assert().failure().stderr(predicate::str::contains("The application panicked (crashed).").not());"#,
            test_dir = test_dir.display(),
        )
        .expect("Could not write templated test file.");

        // Not all tests have expected messages, so match.
        match expected_messages.get(test_name.as_str()) {
            Some(messages) => {
                for message in messages.iter() {
                    write!(
                        test_file,
                        r#"
    cmd.assert().failure().stderr(predicate::str::contains("{message}"));"#
                    )
                    .expect("Could not write templated test file.");
                }
            }
            None => {}
        }

        write!(
            test_file,
            r#"
}}
"#
        )
        .expect("Could not write templated test file.");
    }
}

/// Tests using the experimental PLONKY2 backend as a proving engine that are expected to result in
/// an ICE with a message referring to unsupported features.
fn generate_plonky2_prove_unsupported_tests(test_file: &mut File, test_data_dir: &Path) {
    let test_type = "plonky2_prove_unsupported";
    let test_cases = read_test_cases(test_data_dir, test_type);
    for (test_name, test_dir) in test_cases {
        write!(
            test_file,
            r#"
#[test]
fn plonky2_prove_unsupported_{test_name}() {{
    let test_program_dir = PathBuf::from("{test_dir}");

    let mut cmd = Command::cargo_bin("nargo").unwrap();
    cmd.arg("--program-dir").arg(test_program_dir);
    cmd.arg("prove");

    cmd.assert().failure().stderr(predicate::str::contains("PLONKY2 backend does not support"));
    cmd.assert().failure().stderr(predicate::str::contains("The application panicked (crashed).").not());
}}
            "#,
            test_dir = test_dir.display(),
        )
        .expect("Could not write templated test file.");
    }
}

/// Tests using the experimental PLONKY2 backend as a proving engine that are expected to crash.
/// TODO(stanm): Eliminate dead code before merging into master.
fn generate_plonky2_prove_crash_tests(test_file: &mut File, test_data_dir: &Path) {
    let test_type = "plonky2_prove_crash";
    let test_cases = read_test_cases(test_data_dir, test_type);
    for (test_name, test_dir) in test_cases {
        write!(
            test_file,
            r#"
#[test]
fn plonky2_prove_crash_{test_name}() {{
    let test_program_dir = PathBuf::from("{test_dir}");

    let mut cmd = Command::cargo_bin("nargo").unwrap();
    cmd.arg("--program-dir").arg(test_program_dir);
    cmd.arg("prove");

    cmd.assert().failure().stderr(predicate::str::contains("The application panicked (crashed)."));
}}
            "#,
            test_dir = test_dir.display(),
        )
        .expect("Could not write templated test file.");
    }
}

/// Tests using the experimental PLONKY2 backend as a proving engine that are expected to succeed.
fn generate_plonky2_verify_success_tests(test_file: &mut File, test_data_dir: &Path) {
    let test_type = "plonky2_verify_success";
    let test_cases = read_test_cases(test_data_dir, test_type);
    for (test_name, test_dir) in test_cases {
        write!(
            test_file,
            r#"
#[test]
fn plonky2_verify_success_{test_name}() {{
    let test_program_dir = PathBuf::from("{test_dir}");

    let mut cmd = Command::cargo_bin("nargo").unwrap();
    cmd.arg("--program-dir").arg(test_program_dir.clone());
    cmd.arg("prove");

    cmd.assert().success();

    let mut cmd2 = Command::cargo_bin("nargo").unwrap();
    cmd2.arg("--program-dir").arg(test_program_dir);
    cmd2.arg("verify");

    cmd2.assert().success();
}}
            "#,
            test_dir = test_dir.display(),
        )
        .expect("Could not write templated test file.");
    }
}

/// Tests using the experimental PLONKY2 backend as a proving engine that are expected to fail verification.
fn generate_plonky2_verify_failure_tests(test_file: &mut File, test_data_dir: &Path) {
    let test_type = "plonky2_verify_failure";
    let test_cases = read_test_cases(test_data_dir, test_type);

    let expected_messages = HashMap::from([
        ("zk_dungeon_verify_fail_1", vec!["Public inputs don't match proof"]),
        ("zk_dungeon_verify_fail_2", vec!["Expected argument `dagger.y`, but none was found"]),
    ]);

    for (test_name, test_dir) in test_cases {
        write!(
            test_file,
            r#"
#[test]
fn plonky2_verify_failure_{test_name}() {{
    let test_program_dir = PathBuf::from("{test_dir}");

    let mut cmd = Command::cargo_bin("nargo").unwrap();
    cmd.arg("--program-dir").arg(test_program_dir.clone());
    cmd.arg("prove");

    cmd.assert().success();

    let mut cmd2 = Command::cargo_bin("nargo").unwrap();
    cmd2.arg("--program-dir").arg(test_program_dir);
    cmd2.arg("verify");
    cmd2.arg("--verifier-name").arg("VerifierTest");

    cmd2.assert().failure().stderr(predicate::str::contains("The application panicked (crashed).").not());"#,
            test_dir = test_dir.display(),
        )
        .expect("Could not write templated test file.");

        // Not all tests have expected messages, so match.
        match expected_messages.get(test_name.as_str()) {
            Some(messages) => {
                for message in messages.iter() {
                    write!(
                        test_file,
                        r#"
    cmd2.assert().failure().stderr(predicate::str::contains("{message}"));"#
                    )
                    .expect("Could not write templated test file.");
                }
            }
            None => {}
        }

        write!(
            test_file,
            r#"
}}
"#
        )
        .expect("Could not write templated test file.");
    }
}

fn generate_plonky2_trace_tests(test_file: &mut File, test_data_dir: &Path) {
    let test_type = "plonky2_trace";
    let test_cases = read_test_cases(test_data_dir, test_type);
    for (test_name, test_dir) in test_cases {
        write!(
            test_file,
            r#"
#[test]
fn plonky2_trace_{test_name}() {{
    use tempfile::tempdir;

    let test_program_dir_path = PathBuf::from("{test_dir}");

    let temp_dir = tempdir().unwrap();

    let mut cmd = Command::cargo_bin("nargo").unwrap();
    cmd.arg("--program-dir").arg(test_program_dir_path.to_str().unwrap());
    cmd.arg("trace").arg("--trace-dir").arg(temp_dir.path());

    let trace_file_path = temp_dir.path().join("trace.json");
    let file_written_message = format!("Saved trace to {{:?}}", trace_file_path);

    cmd.assert().success().stdout(predicate::str::contains(file_written_message));

    let expected_trace_path = test_program_dir_path.join("expected_trace.json");
    let expected_trace = fs::read_to_string(expected_trace_path).expect("problem reading {{expected_trace_path}}");
    let mut expected_json: Value = serde_json::from_str(&expected_trace).unwrap();

    let actual_trace = fs::read_to_string(trace_file_path).expect("problem reading {{trace_file_path}}");
    let mut actual_json: Value = serde_json::from_str(&actual_trace).unwrap();

    // Ignore paths in test, because they need to be absolute and supporting them would make the
    // test too complicated.
    for trace_item in expected_json.as_array_mut().unwrap() {{
        if let Some(path) = trace_item.get_mut("Path") {{
            *path = json!("ignored-in-test");
        }}
    }}

    for trace_item in actual_json.as_array_mut().unwrap() {{
        if let Some(path) = trace_item.get_mut("Path") {{
            *path = json!("ignored-in-test");
        }}
    }}

    assert_eq!(expected_json, actual_json, "traces do not match");

    let expected_metadata_path = test_program_dir_path.join("expected_metadata.json");
    let expected_metadata = fs::read_to_string(expected_metadata_path).expect("problem reading expected_metadata.json");
    let mut expected_metadata_json: Value = serde_json::from_str(&expected_metadata).unwrap();
    if let Some(path) = expected_metadata_json.get_mut("workdir") {{
        *path = json!("ignored-in-test");
    }}

    let actual_metadata_path = temp_dir.path().join("trace_metadata.json");
    let actual_metadata = fs::read_to_string(actual_metadata_path).expect("problem reading trace_metadata.json");
    let mut actual_metadata_json: Value = serde_json::from_str(&actual_metadata).unwrap();
    if let Some(path) = actual_metadata_json.get_mut("workdir") {{
        *path = json!("ignored-in-test");
    }}

    assert_eq!(expected_metadata_json, actual_metadata_json, "trace metadata mismatch");

    let expected_paths_file_path = test_program_dir_path.join("expected_paths.json");
    let expected_paths = fs::read_to_string(expected_paths_file_path).expect("problem reading expected_paths.json");
    let expected_paths_json: Value = serde_json::from_str(&expected_paths).unwrap();
    let num_expected_paths = expected_paths_json.as_array().unwrap().len();

    let actual_paths_file_path = temp_dir.path().join("trace_paths.json");
    let actual_paths = fs::read_to_string(actual_paths_file_path).expect("problem reading actual_paths.json");
    let actual_paths_json: Value = serde_json::from_str(&actual_paths).unwrap();
    let num_actual_paths = actual_paths_json.as_array().unwrap().len();

    assert_eq!(num_expected_paths, num_actual_paths, "traces use a different number of files");
}}
"#,
            test_dir = test_dir.display(),
        )
        .expect("Could not write templated test file.");
    }
}

/// Tests that compare the produced PLONKY2 backend output, against a given expected output.
fn generate_plonky2_show_plonky2_regression_tests(test_file: &mut File, test_data_dir: &Path) {
    let test_type = "plonky2_show_plonky2_regression";
    let test_cases = read_test_cases(test_data_dir, test_type);
    for (test_name, test_dir) in test_cases {
        write!(
            test_file,
            r#"
#[test]
fn plonky2_show_plonky2_regression_{test_name}() {{
    let test_program_dir = PathBuf::from("{test_dir}");

    let plonky2_expected_output = format!("{{}}/plonky2.expected_output.txt", test_program_dir.display());
    let plonky2_generated_output = format!("{{}}/plonky2.generated_output.txt", test_program_dir.display());

    let mut cmd = Command::cargo_bin("nargo").unwrap();
    cmd.current_dir(test_program_dir);
    cmd.arg("prove");
    cmd.arg("--plonky2-print-file").arg(plonky2_generated_output.clone());

    cmd.assert().success();

    let mut cmd_diff = Command::new("diff");
    cmd_diff.arg("-c");
    cmd_diff.arg(plonky2_expected_output);
    cmd_diff.arg(plonky2_generated_output.clone());
    cmd_diff.assert().success();

    std::fs::remove_file(plonky2_generated_output).unwrap();
}}
            "#,
            test_dir = test_dir.display(),
        )
        .expect("Could not write templated test file.");
    }
}

/// Tests which must succeed after undergoing formal verification.
fn generate_formal_verify_success_tests(test_file: &mut File, test_data_dir: &Path) {
    let test_type = "formal_verify_success";
    let test_cases = read_test_cases(test_data_dir, test_type);
    for (test_name, test_dir) in test_cases {
        write!(
            test_file,
            r#"
#[test]
fn formal_verify_success_{test_name}() {{
    let test_program_dir = PathBuf::from("{test_dir}");

    let mut cmd = Command::cargo_bin("nargo").unwrap();
    cmd.arg("--program-dir").arg(test_program_dir);
    cmd.arg("formal-verify");

    cmd.assert().success();
}}
            "#,
            test_dir = test_dir.display(),
        )
        .expect("Could not write templated test file.");
    }
}

/// Tests which must fail during formal verification.
fn generate_formal_verify_failure_tests(test_file: &mut File, test_data_dir: &Path) {
    let test_type = "formal_verify_failure";
    let test_cases = read_test_cases(test_data_dir, test_type);

    let expected_messages = HashMap::from([("simple_add", vec!["Cannot satisfy constraint"])]);

    for (test_name, test_dir) in test_cases {
        write!(
            test_file,
            r#"
#[test]
fn formal_verify_failure_{test_name}() {{
    let test_program_dir = PathBuf::from("{test_dir}");

    let mut cmd = Command::cargo_bin("nargo").unwrap();
    cmd.arg("--program-dir").arg(test_program_dir);
    cmd.arg("formal-verify");

    cmd.assert().failure().stderr(predicate::str::contains("The application panicked (crashed).").not());"#,
            test_dir = test_dir.display(),
        )
        .expect("Could not write templated test file.");

        // Not all tests have expected messages, so match.
        match expected_messages.get(test_name.as_str()) {
            Some(messages) => {
                for message in messages.iter() {
                    write!(
                        test_file,
                        r#"
    cmd.assert().failure().stderr(predicate::str::contains("{message}"));"#
                    )
                    .expect("Could not write templated test file.");
                }
            }
            None => {}
        }

        write!(
            test_file,
            r#"
}}
"#
        )
        .expect("Could not write templated test file.");
    }
=======
    writeln!(test_file, "}}").unwrap();
>>>>>>> be9dcfe5
}<|MERGE_RESOLUTION|>--- conflicted
+++ resolved
@@ -360,7 +360,7 @@
         nargo.assert().failure().stderr(predicate::str::contains("The application panicked (crashed).").not());"#,
         );
     }
-<<<<<<< HEAD
+    writeln!(test_file, "}}").unwrap();
 }
 
 /// Test input programs that are expected to trigger an error in noirc_frontend.
@@ -838,7 +838,4 @@
         )
         .expect("Could not write templated test file.");
     }
-=======
-    writeln!(test_file, "}}").unwrap();
->>>>>>> be9dcfe5
 }